--- conflicted
+++ resolved
@@ -520,14 +520,12 @@
 ID_GOTO_SLICE = wx.NewId()
 ID_GOTO_COORD = wx.NewId()
 
-<<<<<<< HEAD
+ID_MANUAL_WWWL = wx.NewId()
+
 # Tractography with Trekker
 ID_TREKKER_MASK = wx.NewId()
 ID_TREKKER_IMG = wx.NewId()
 ID_TREKKER_FOD = wx.NewId()
-=======
-ID_MANUAL_WWWL = wx.NewId()
->>>>>>> e7500894
 
 #---------------------------------------------------------
 STATE_DEFAULT = 1000
