--- conflicted
+++ resolved
@@ -149,11 +149,8 @@
                     self.coord_queue.task_done()
 
             sleep(self.sle)
-<<<<<<< HEAD
-=======
-
-
->>>>>>> 22a0da31
+
+
 
 class Navigation(metaclass=Singleton):
     def __init__(self, pedal_connection, neuronavigation_api):
