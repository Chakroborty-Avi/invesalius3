--- conflicted
+++ resolved
@@ -214,25 +214,10 @@
 
     def ChangeCrossPosition(self, iren):
         mouse_x, mouse_y = iren.GetEventPosition()
-<<<<<<< HEAD
-        ren = iren.GetRenderWindow().GetRenderers().GetFirstRenderer()
-        self.picker.Pick(mouse_x, mouse_y, 0, ren)
-
-        # Get in what slice data the click occurred
-        # pick to get click position in the 3d world
-        coord_cross = self.viewer.get_coordinate_cursor(self.picker)
-        position = self.slice_actor.GetInput().FindPoint(coord_cross)
-        # Forcing focal point to be setted in the center of the pixel.
-        coord_cross = self.slice_actor.GetInput().GetPoint(position)
-
-        coord = self.viewer.calcultate_scroll_position(position)
-        Publisher.sendMessage('Update cross position', coord_cross)
-=======
         wx, wy, wz = self.viewer.get_coordinate_cursor(mouse_x, mouse_y, self.picker)
         px, py = self.viewer.get_slice_pixel_coord_by_world_pos(wx, wy, wz)
         coord = self.viewer.calcultate_scroll_position(px, py)
         Publisher.sendMessage('Update cross position', (wx, wy, wz))
->>>>>>> 6da76721
         self.ScrollSlice(coord)
         Publisher.sendMessage('Set ball reference position based on bound',
                                    (wx, wy, wz))
@@ -1692,11 +1677,7 @@
         viewer = self.viewer
         iren = viewer.interactor
         mouse_x, mouse_y = iren.GetEventPosition()
-<<<<<<< HEAD
-        x, y, z = self.viewer.get_voxel_clicked(mouse_x, mouse_y, self.picker)
-=======
         x, y, z = self.viewer.get_voxel_coord_by_screen_pos(mouse_x, mouse_y, self.picker)
->>>>>>> 6da76721
 
         mask = self.viewer.slice_.current_mask.matrix[1:, 1:, 1:]
         if mask[z, y, x] < self.t0 or mask[z, y, x] > self.t1:
