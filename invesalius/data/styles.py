--- conflicted
+++ resolved
@@ -27,27 +27,6 @@
 import numpy as np
 import vtk
 import wx
-<<<<<<< HEAD
-
-from wx.lib.pubsub import pub as Publisher
-
-import invesalius.constants as const
-import invesalius.data.converters as converters
-import invesalius.data.cursor_actors as ca
-import invesalius.session as ses
-
-# For tracts
-import invesalius.data.trekker_data as dtr
-# import invesalius.project as prj
-import invesalius.data.slice_ as sl
-import invesalius.data.bases as bases
-# from time import sleep
-# ---
-
-import numpy as np
-
-=======
->>>>>>> e7500894
 from scipy import ndimage
 from imageio import imsave
 from scipy.ndimage import generate_binary_structure, watershed_ift
@@ -67,6 +46,14 @@
                                       PolygonDensityMeasure)
 
 from invesalius_cy import floodfill
+
+# For tracts
+import invesalius.data.trekker_data as dtr
+# import invesalius.project as prj
+import invesalius.data.slice_ as sl
+import invesalius.data.bases as bases
+# from time import sleep
+# ---
 
 ORIENTATIONS = {
         "AXIAL": const.AXIAL,
