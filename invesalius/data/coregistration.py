--- conflicted
+++ resolved
@@ -22,12 +22,8 @@
 
 from numpy import asmatrix, mat, degrees, radians, identity
 import wx
-<<<<<<< HEAD
-from wx.lib.pubsub import pub as Publisher
+from pubsub import pub as Publisher
 import numpy as np
-=======
-from pubsub import pub as Publisher
->>>>>>> e7500894
 
 import invesalius.data.coordinates as dco
 import invesalius.data.transformations as tr
