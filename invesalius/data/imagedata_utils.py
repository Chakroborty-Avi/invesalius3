#--------------------------------------------------------------------------
# Software:     InVesalius - Software de Reconstrucao 3D de Imagens Medicas
# Copyright:    (C) 2001  Centro de Pesquisas Renato Archer
# Homepage:     http://www.softwarepublico.gov.br
# Contact:      invesalius@cti.gov.br
# License:      GNU - GPL 2 (LICENSE.txt/LICENCA.txt)
#--------------------------------------------------------------------------
#    Este programa e software livre; voce pode redistribui-lo e/ou
#    modifica-lo sob os termos da Licenca Publica Geral GNU, conforme
#    publicada pela Free Software Foundation; de acordo com a versao 2
#    da Licenca.
#
#    Este programa eh distribuido na expectativa de ser util, mas SEM
#    QUALQUER GARANTIA; sem mesmo a garantia implicita de
#    COMERCIALIZACAO ou de ADEQUACAO A QUALQUER PROPOSITO EM
#    PARTICULAR. Consulte a Licenca Publica Geral GNU para obter mais
#    detalhes.
#--------------------------------------------------------------------------

import math
import os
import sys
import tempfile

import gdcm
import imageio
import numpy
import numpy as np
import vtk
from pubsub import pub as Publisher

from scipy.ndimage import shift, zoom
from vtk.util import numpy_support

import invesalius.constants as const
from invesalius.data import vtk_utils as vtk_utils
import invesalius.reader.bitmap_reader as bitmap_reader
import invesalius.utils as utils
import invesalius.data.converters as converters
import invesalius.data.slice_ as sl
import invesalius.data.transformations as tr

from invesalius import inv_paths

if sys.platform == 'win32':
    try:
        import win32api
        _has_win32api = True
    except ImportError:
        _has_win32api = False
else:
    _has_win32api = False

# TODO: Test cases which are originally in sagittal/coronal orientation
# and have gantry

def ResampleImage3D(imagedata, value):
    """
    Resample vtkImageData matrix.
    """
    spacing = imagedata.GetSpacing()
    extent = imagedata.GetExtent()
    size = imagedata.GetDimensions()

    width = float(size[0])
    height = float(size[1]/value)

    resolution = (height/(extent[1]-extent[0])+1)*spacing[1]

    resample = vtk.vtkImageResample()
    resample.SetInput(imagedata)
    resample.SetAxisMagnificationFactor(0, resolution)
    resample.SetAxisMagnificationFactor(1, resolution)

    return resample.GetOutput()

def ResampleImage2D(imagedata, px=None, py=None, resolution_percentage = None,
                        update_progress = None):
    """
    Resample vtkImageData matrix.
    """

    extent = imagedata.GetExtent()
    spacing = imagedata.GetSpacing()
    dimensions = imagedata.GetDimensions()

    if resolution_percentage:
        factor_x = resolution_percentage
        factor_y = resolution_percentage
    else:
        if abs(extent[1]-extent[3]) < abs(extent[3]-extent[5]):
            f = extent[1]
        elif abs(extent[1]-extent[5]) < abs(extent[1] - extent[3]):
            f = extent[1]
        elif abs(extent[3]-extent[5]) < abs(extent[1] - extent[3]):
            f = extent[3]
        else:
            f = extent[1]

        factor_x = px/float(f+1)
        factor_y = py/float(f+1)

    resample = vtk.vtkImageResample()
    resample.SetInputData(imagedata)
    resample.SetAxisMagnificationFactor(0, factor_x)
    resample.SetAxisMagnificationFactor(1, factor_y)
    #  resample.SetOutputSpacing(spacing[0] * factor_x, spacing[1] * factor_y, spacing[2])
    if (update_progress):
        message = _("Generating multiplanar visualization...")
        resample.AddObserver("ProgressEvent", lambda obj,
                             evt:update_progress(resample,message))
    resample.Update()


    return resample.GetOutput()


def resize_slice(im_array, resolution_percentage):
    """
    Uses ndimage.zoom to resize a slice.

    input:
        im_array: slice as a numpy array.
        resolution_percentage: percentage of resize.
    """
    out = zoom(im_array, resolution_percentage, im_array.dtype, order=2)
    return out


def resize_image_array(image, resolution_percentage, as_mmap=False):
    out = zoom(image, resolution_percentage, image.dtype, order=2)
    if as_mmap:
        fname = tempfile.mktemp(suffix="_resized")
        out_mmap = np.memmap(fname, shape=out.shape, dtype=out.dtype, mode='w+')
        out_mmap[:] = out
        return out_mmap
    return out


def read_dcm_slice_as_np2(filename, resolution_percentage=1.0):
    reader = gdcm.ImageReader()
    reader.SetFileName(filename)
    reader.Read()
    image = reader.GetImage()
    output = converters.gdcm_to_numpy(image)
    if resolution_percentage < 1.0:
        output = zoom(output, resolution_percentage)
    return output


def FixGantryTilt(matrix, spacing, tilt):
    """
    Fix gantry tilt given a vtkImageData and the tilt value. Return new
    vtkImageData.
    """
    angle = numpy.radians(tilt)
    spacing = spacing[0], spacing[1], spacing[2]
    gntan = math.tan(angle)

    for n, slice_ in enumerate(matrix):
        offset = gntan * n * spacing[2]
        matrix[n] = shift(slice_, (-offset/spacing[1], 0), cval=matrix.min())


def BuildEditedImage(imagedata, points):
    """
    Editing the original image in accordance with the edit
    points in the editor, it is necessary to generate the
    vtkPolyData via vtkContourFilter
    """
    init_values = None
    for point in points:
        x, y, z = point
        colour = points[point]
        imagedata.SetScalarComponentFromDouble(x, y, z, 0, colour)
        imagedata.Update()

        if not(init_values):
                xi = x
                xf = x
                yi = y
                yf = y
                zi = z
                zf = z
                init_values = 1

        if (xi > x):
            xi = x
        elif(xf < x):
            xf = x

        if (yi > y):
            yi = y
        elif(yf < y):
            yf = y

        if (zi > z):
            zi = z
        elif(zf < z):
            zf = z

    clip = vtk.vtkImageClip()
    clip.SetInput(imagedata)
    clip.SetOutputWholeExtent(xi, xf, yi, yf, zi, zf)
    clip.Update()

    gauss = vtk.vtkImageGaussianSmooth()
    gauss.SetInput(clip.GetOutput())
    gauss.SetRadiusFactor(0.6)
    gauss.Update()

    app = vtk.vtkImageAppend()
    app.PreserveExtentsOn()
    app.SetAppendAxis(2)
    app.SetInput(0, imagedata)
    app.SetInput(1, gauss.GetOutput())
    app.Update()

    return app.GetOutput()


def Export(imagedata, filename, bin=False):
    writer = vtk.vtkXMLImageDataWriter()
    writer.SetFileName(filename)
    if bin:
        writer.SetDataModeToBinary()
    else:
        writer.SetDataModeToAscii()
    #writer.SetInput(imagedata)
    #writer.Write()

def Import(filename):
    reader = vtk.vtkXMLImageDataReader()
    reader.SetFileName(filename)
    # TODO: Check if the code bellow is necessary
    reader.WholeSlicesOn()
    reader.Update()

    return reader.GetOutput()

def View(imagedata):
    viewer = vtk.vtkImageViewer()
    viewer.SetInput(imagedata)
    viewer.SetColorWindow(200)
    viewer.SetColorLevel(100)
    viewer.Render()

    import time
    time.sleep(10)


def ExtractVOI(imagedata,xi,xf,yi,yf,zi,zf):
    """
    Cropping the vtkImagedata according
    with values.
    """
    voi = vtk.vtkExtractVOI()
    voi.SetVOI(xi,xf,yi,yf,zi,zf)
    voi.SetInputData(imagedata)
    voi.SetSampleRate(1, 1, 1)
    voi.Update()
    return voi.GetOutput()


def create_dicom_thumbnails(image, window=None, level=None):
    pf = image.GetPixelFormat()
    np_image = converters.gdcm_to_numpy(image, pf.GetSamplesPerPixel() == 1)
    if window is None or level is None:
        _min, _max = np_image.min(), np_image.max()
        window = _max - _min
        level = _min + window / 2

    if image.GetNumberOfDimensions() >= 3:
        thumbnail_paths = []
        for i in range(np_image.shape[0]):
            thumb_image = zoom(np_image[i], 0.25)
            thumb_image = np.array(get_LUT_value_255(thumb_image, window, level), dtype=np.uint8)
            thumbnail_path = tempfile.mktemp(prefix='thumb_', suffix='.png')
            imageio.imsave(thumbnail_path, thumb_image)
            thumbnail_paths.append(thumbnail_path)
        return thumbnail_paths
    else:
        thumbnail_path = tempfile.mktemp(prefix='thumb_', suffix='.png')
        if pf.GetSamplesPerPixel() == 1:
            thumb_image = zoom(np_image, 0.25)
            thumb_image = np.array(get_LUT_value_255(thumb_image, window, level), dtype=np.uint8)
        else:
            thumb_image = zoom(np_image, (0.25, 0.25, 1))
        imageio.imsave(thumbnail_path, thumb_image)
        return thumbnail_path



def array2memmap(arr, filename=None):
    if filename is None:
        filename = tempfile.mktemp(prefix='inv3_', suffix='.dat')
    matrix = numpy.memmap(filename, mode='w+', dtype=arr.dtype, shape=arr.shape)
    matrix[:] = arr[:]
    matrix.flush()
    return matrix


def bitmap2memmap(files, slice_size, orientation, spacing, resolution_percentage):
    """
    From a list of dicom files it creates memmap file in the temp folder and
    returns it and its related filename.
    """
    message = _("Generating multiplanar visualization...")
    if len(files) > 1:
        update_progress= vtk_utils.ShowProgress(len(files) - 1, dialog_type = "ProgressDialog")

    temp_file = tempfile.mktemp()

    if orientation == 'SAGITTAL':
        if resolution_percentage == 1.0:
            shape = slice_size[1], slice_size[0], len(files)
        else:
            shape = math.ceil(slice_size[1]*resolution_percentage),\
                    math.ceil(slice_size[0]*resolution_percentage), len(files)

    elif orientation == 'CORONAL':
        if resolution_percentage == 1.0:
            shape = slice_size[1], len(files), slice_size[0]
        else:
            shape = math.ceil(slice_size[1]*resolution_percentage), len(files),\
                                        math.ceil(slice_size[0]*resolution_percentage)
    else:
        if resolution_percentage == 1.0:
            shape = len(files), slice_size[1], slice_size[0]
        else:
            shape = len(files), math.ceil(slice_size[1]*resolution_percentage),\
                                        math.ceil(slice_size[0]*resolution_percentage)


    if resolution_percentage == 1.0:
        matrix = numpy.memmap(temp_file, mode='w+', dtype='int16', shape=shape)
    
    cont = 0
    max_scalar = None
    min_scalar = None

    xy_shape = None
    first_resample_entry = False

    for n, f in enumerate(files):
        image_as_array = bitmap_reader.ReadBitmap(f)

        image = converters.to_vtk(image_as_array, spacing=spacing,\
                                    slice_number=1, orientation=orientation.upper())

        if resolution_percentage != 1.0:
            
            
            image_resized = ResampleImage2D(image, px=None, py=None,\
                                resolution_percentage = resolution_percentage, update_progress = None)

            yx_shape = image_resized.GetDimensions()[1], image_resized.GetDimensions()[0]


            if not(first_resample_entry):
                shape = shape[0], yx_shape[0], yx_shape[1] 
                matrix = numpy.memmap(temp_file, mode='w+', dtype='int16', shape=shape)
                first_resample_entry = True

            image = image_resized

        min_aux, max_aux = image.GetScalarRange()
        if min_scalar is None or min_aux < min_scalar:
            min_scalar = min_aux

        if max_scalar is None or max_aux > max_scalar:
            max_scalar = max_aux

        array = numpy_support.vtk_to_numpy(image.GetPointData().GetScalars())

        if array.dtype == 'uint16':
            array = array - 32768/2
       
        array = array.astype("int16")

        if orientation == 'CORONAL':
            array.shape = matrix.shape[0], matrix.shape[2]
            matrix[:, n, :] = array[:,::-1]
        elif orientation == 'SAGITTAL':
            array.shape = matrix.shape[0], matrix.shape[1]
            # TODO: Verify if it's necessary to add the slices swapped only in
            # sagittal rmi or only in # Rasiane's case or is necessary in all
            # sagittal cases.
            matrix[:, :, n] = array[:,::-1]
        else:
            array.shape = matrix.shape[1], matrix.shape[2]
            matrix[n] = array
        
        if len(files) > 1:
            update_progress(cont,message)
        cont += 1

    matrix.flush()
    scalar_range = min_scalar, max_scalar

    print("MATRIX", matrix.shape)
    return matrix, scalar_range, temp_file


def dcm2memmap(files, slice_size, orientation, resolution_percentage):
    """
    From a list of dicom files it creates memmap file in the temp folder and
    returns it and its related filename.
    """
    if len(files) > 1:
        message = _("Generating multiplanar visualization...")
        update_progress= vtk_utils.ShowProgress(len(files) - 1, dialog_type = "ProgressDialog")

    first_slice = read_dcm_slice_as_np2(files[0], resolution_percentage)
    slice_size = first_slice.shape[::-1]

    temp_file = tempfile.mktemp()

    if orientation == 'SAGITTAL':
        shape = slice_size[0], slice_size[1], len(files)
    elif orientation == 'CORONAL':
        shape = slice_size[1], len(files), slice_size[0]
    else:
        shape = len(files), slice_size[1], slice_size[0]

    matrix = numpy.memmap(temp_file, mode='w+', dtype='int16', shape=shape)
    for n, f in enumerate(files):
        im_array = read_dcm_slice_as_np2(f, resolution_percentage)[::-1]

        if orientation == 'CORONAL':
            matrix[:, shape[1] - n - 1, :] = im_array
        elif orientation == 'SAGITTAL':
            # TODO: Verify if it's necessary to add the slices swapped only in
            # sagittal rmi or only in # Rasiane's case or is necessary in all
            # sagittal cases.
            matrix[:, :, n] = im_array
        else:
            matrix[n] = im_array
        if len(files) > 1:
            update_progress(n, message)

    matrix.flush()
    scalar_range = matrix.min(), matrix.max()

    return matrix, scalar_range, temp_file


def dcmmf2memmap(dcm_file, orientation):
    reader = gdcm.ImageReader()
    reader.SetFileName(dcm_file)
    reader.Read()
    image = reader.GetImage()
    xs, ys, zs = image.GetSpacing()
    pf = image.GetPixelFormat()
    np_image = converters.gdcm_to_numpy(image, pf.GetSamplesPerPixel() == 1)
    temp_file = tempfile.mktemp()
    matrix = numpy.memmap(temp_file, mode='w+', dtype='int16', shape=np_image.shape)
    print("Number of dimensions", np_image.shape)
    z, y, x = np_image.shape
    if orientation == 'CORONAL':
        spacing = xs, zs, ys
        matrix.shape = y, z, x
        for n in range(z):
            matrix[:, n, :] = np_image[n][::-1]
    elif orientation == 'SAGITTAL':
        spacing = zs, ys, xs
        matrix.shape = y, x, z
        for n in range(z):
            matrix[:, :, n] = np_image[n][::-1]
    else:
        spacing = xs, ys, zs
        matrix[:] = np_image[:, ::-1, :]

    matrix.flush()
    scalar_range = matrix.min(), matrix.max()

    return matrix, scalar_range, spacing, temp_file


def img2memmap(group):
    """
    From a nibabel image data creates a memmap file in the temp folder and
    returns it and its related filename.
    """

    temp_file = tempfile.mktemp()

    data = group.get_data()
    # Normalize image pixel values and convert to int16
    #  data = imgnormalize(data)

    # Convert RAS+ to default InVesalius orientation ZYX
    data = numpy.swapaxes(data, 0, 2)
    data = numpy.fliplr(data)

    matrix = numpy.memmap(temp_file, mode='w+', dtype=np.int16, shape=data.shape)
    matrix[:] = data[:]
    matrix.flush()

    scalar_range = numpy.amin(matrix), numpy.amax(matrix)

    return matrix, scalar_range, temp_file


<<<<<<< HEAD
def imgnormalize(data, srange=(0, 255)):
    """
    Normalize image pixel intensity for int16 gray scale values.

    :param data: image matrix
    :param srange: range for normalization, default is 0 to 255
    :return: normalized pixel intensity matrix
    """

    dataf = numpy.asarray(data)
    rangef = numpy.asarray(srange)
    faux = numpy.ravel(dataf).astype(float)
    minimum = numpy.min(faux)
    maximum = numpy.max(faux)
    lower = rangef[0]
    upper = rangef[1]

    if minimum == maximum:
        datan = numpy.ones(dataf.shape)*(upper + lower) / 2.
    else:
        datan = (faux-minimum)*(upper-lower) / (maximum-minimum) + lower

    datan = numpy.reshape(datan, dataf.shape)
    datan = datan.astype(numpy.int16)

    return datan


def world2invspace(shape=None, affine=None):
    """
    Normalize image pixel intensity for int16 gray scale values.

    :param repos: list of translation and rotation [trans_x, trans_y, trans_z, rot_x, rot_y, rot_z] to reposition the
    vtk object prior to applying the affine matrix transformation. Note: rotation given in degrees
    :param user_matrix: affine matrix from image header, prefered QForm matrix
    :return: vtk transform filter for repositioning the polydata and affine matrix to be used as SetUserMatrix in actor
    """

    # remove scaling factor for non-unitary voxel dimensions
    scale, shear, angs, trans, persp = tr.decompose_matrix(affine)
    affine_noscale = tr.compose_matrix(scale=None, shear=shear, angles=angs, translate=trans, perspective=persp)
    repos_img = [0.] * 6
    repos_img[1] = -float(shape[1])

    repos_mat = np.identity(4)
    # translation
    repos_mat[:3, -1] = repos_img[:3]
    # rotation (in principle for invesalius space no rotation is needed)
    repos_mat[:3, :3] = tr.euler_matrix(*np.deg2rad(repos_img[3:]), axes='sxyz')[:3, :3]

    # if repos:
    #     transx, transy, transz, rotx, roty, rotz = repos
    #     # create a transform that rotates the stl source
    #     transform = vtk.vtkTransform()
    #     transform.PostMultiply()
    #     transform.RotateX(rotx)
    #     transform.RotateY(roty)
    #     transform.RotateZ(rotz)
    #     transform.Translate(transx, transy, transz)
    #
    #     transform_filt = vtk.vtkTransformPolyDataFilter()
    #     transform_filt.SetTransform(transform)
    #     transform_filt.Update()

    # assuming vtk default transformation order is PreMultiply, the user matrix is set so:
    # 1. Replace the object -> 2. Transform the object to desired position/orientation
    # PreMultiplty: M = M*A where M is current transformation and A is applied transformation
    # user_matrix = np.linalg.inv(user_matrix) @ repos_mat

    return np.linalg.inv(affine_noscale) @ repos_mat


=======
>>>>>>> 27bd47f0
def get_LUT_value_255(data, window, level):
    shape = data.shape
    data_ = data.ravel()
    data = np.piecewise(data_,
                        [data_ <= (level - 0.5 - (window-1)/2),
                         data_ > (level - 0.5 + (window-1)/2)],
                        [0, 255, lambda data_: ((data_ - (level - 0.5))/(window-1) + 0.5)*(255)])
    data.shape = shape
    return data


def image_normalize(image, min_=0.0, max_=1.0, output_dtype=np.int16):
    output = np.empty(shape=image.shape, dtype=output_dtype)
    imin, imax = image.min(), image.max()
<<<<<<< HEAD
    return (image - imin) * ((max_ - min_) / (imax - imin)) + min_


def convert_world_to_voxel(xyz, affine):
    """
    Convert a coordinate from the world space ((x, y, z); scanner space; millimeters) to the
    voxel space ((i, j, k)). This is achieved by multiplying a coordinate by the inverse
    of the affine transformation.
    More information: https://nipy.org/nibabel/coordinate_systems.html
    :param xyz: a list or array of 3 coordinates (x, y, z) in the world coordinates
    :param affine: a 4x4 array containing the image affine transformation in homogeneous coordinates
    :return: a 1x3 array with the point coordinates in image space (i, j, k)
    """

    # print("xyz: ", xyz, "\naffine", affine)
    # convert xyz coordinate to 1x4 homogeneous coordinates array
    xyz_homo = np.hstack((xyz, 1.)).reshape([4, 1])
    ijk_homo = np.linalg.inv(affine) @ xyz_homo
    ijk = ijk_homo.T[np.newaxis, 0, :3]

    return ijk
=======
    output[:] = (image - imin) * ((max_ - min_) / (imax - imin)) + min_
    return output
>>>>>>> 27bd47f0
<|MERGE_RESOLUTION|>--- conflicted
+++ resolved
@@ -502,33 +502,22 @@
     return matrix, scalar_range, temp_file
 
 
-<<<<<<< HEAD
-def imgnormalize(data, srange=(0, 255)):
-    """
-    Normalize image pixel intensity for int16 gray scale values.
-
-    :param data: image matrix
-    :param srange: range for normalization, default is 0 to 255
-    :return: normalized pixel intensity matrix
-    """
-
-    dataf = numpy.asarray(data)
-    rangef = numpy.asarray(srange)
-    faux = numpy.ravel(dataf).astype(float)
-    minimum = numpy.min(faux)
-    maximum = numpy.max(faux)
-    lower = rangef[0]
-    upper = rangef[1]
-
-    if minimum == maximum:
-        datan = numpy.ones(dataf.shape)*(upper + lower) / 2.
-    else:
-        datan = (faux-minimum)*(upper-lower) / (maximum-minimum) + lower
-
-    datan = numpy.reshape(datan, dataf.shape)
-    datan = datan.astype(numpy.int16)
-
-    return datan
+def get_LUT_value_255(data, window, level):
+    shape = data.shape
+    data_ = data.ravel()
+    data = np.piecewise(data_,
+                        [data_ <= (level - 0.5 - (window-1)/2),
+                         data_ > (level - 0.5 + (window-1)/2)],
+                        [0, 255, lambda data_: ((data_ - (level - 0.5))/(window-1) + 0.5)*(255)])
+    data.shape = shape
+    return data
+
+
+def image_normalize(image, min_=0.0, max_=1.0, output_dtype=np.int16):
+    output = np.empty(shape=image.shape, dtype=output_dtype)
+    imin, imax = image.min(), image.max()
+    output[:] = (image - imin) * ((max_ - min_) / (imax - imin)) + min_
+    return output
 
 
 def world2invspace(shape=None, affine=None):
@@ -572,27 +561,7 @@
     # PreMultiplty: M = M*A where M is current transformation and A is applied transformation
     # user_matrix = np.linalg.inv(user_matrix) @ repos_mat
 
-    return np.linalg.inv(affine_noscale) @ repos_mat
-
-
-=======
->>>>>>> 27bd47f0
-def get_LUT_value_255(data, window, level):
-    shape = data.shape
-    data_ = data.ravel()
-    data = np.piecewise(data_,
-                        [data_ <= (level - 0.5 - (window-1)/2),
-                         data_ > (level - 0.5 + (window-1)/2)],
-                        [0, 255, lambda data_: ((data_ - (level - 0.5))/(window-1) + 0.5)*(255)])
-    data.shape = shape
-    return data
-
-
-def image_normalize(image, min_=0.0, max_=1.0, output_dtype=np.int16):
-    output = np.empty(shape=image.shape, dtype=output_dtype)
-    imin, imax = image.min(), image.max()
-<<<<<<< HEAD
-    return (image - imin) * ((max_ - min_) / (imax - imin)) + min_
+    return np.linalg.inv(affine_noscale)
 
 
 def convert_world_to_voxel(xyz, affine):
@@ -612,8 +581,4 @@
     ijk_homo = np.linalg.inv(affine) @ xyz_homo
     ijk = ijk_homo.T[np.newaxis, 0, :3]
 
-    return ijk
-=======
-    output[:] = (image - imin) * ((max_ - min_) / (imax - imin)) + min_
-    return output
->>>>>>> 27bd47f0
+    return ijk