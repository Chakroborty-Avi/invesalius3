import queue
import threading
import time

import numpy as np
from vtkmodules.vtkCommonCore import (
    vtkIdList)

def Get_coil_position(m_img):
    # coil position cp : the center point at the bottom of the coil casing,
    # corresponds to the origin of the coil template.
    # coil normal cn: outer normal of the coil, i.e. away from the head
    # coil tangent 1 ct1: long axis
    # coil tangent 2 ct2: short axis ~ direction of primary E under the coil
    # % rotation matrix for the coil coordinates
    # T = [ct1;ct2;cn];

    m_img_flip = m_img.copy()
    m_img_flip[1, -1] = -m_img_flip[1, -1]
    cp = m_img_flip[:-1, -1]  # coil center
    cp = cp * 0.001  # convert to meters
    cp = cp.tolist()

    ct1 = m_img_flip[:3, 1]  # is from posterior to anterior direction of the coil
    ct2 = m_img_flip[:3, 0]  # is from left to right direction of the coil
    coil_dir = m_img_flip[:-1, 0]
    coil_face = m_img_flip[:-1, 1]
    cn = np.cross(coil_dir, coil_face)
    T_rot = np.append(ct1, ct2, axis=0)
    T_rot = np.append(T_rot, cn, axis=0) * 0.001  # append and convert to meters
    T_rot = T_rot.tolist()  # to list

    return [T_rot,cp]

class Visualize_E_field_Thread(threading.Thread):
    def __init__(self, queues, event, sle, neuronavigation_api, debug_efield_enorm):
        threading.Thread.__init__(self, name='Visualize_E_field_Thread')
        #self.inp = inp #list of inputs
        self.efield_queue = queues[0]
        self.e_field_norms_queue = queues[1]
        self.e_field_IDs_queue = queues[2]
        #self.tracts_queue = queues[1]
        # self.visualization_queue = visualization_queue
        self.event = event
        self.sle = sle
        self.neuronavigation_api = neuronavigation_api
        self.ID_list = vtkIdList()
        self.coord_old = []
<<<<<<< HEAD
        sucess = self.neuronavigation_api.init_efield(
            cortexfile="/app/data/neuronavigation/efield/lh_scaled_up_inv_exp.bin",
            meshfile= "/app/data/neuronavigation/efield/is_scaled_up_inv_exp.bin"
        )
        if sucess:
            print("SUCESS FILE")
=======
>>>>>>> 568b3d07

        if isinstance(debug_efield_enorm, np.ndarray):
            self.enorm_debug = debug_efield_enorm
            self.debug = True
        else:
            self.debug = False


    def run(self):
        while not self.event.is_set():

            if not self.e_field_IDs_queue.empty():
                try:
                    self.ID_list = self.e_field_IDs_queue.get_nowait()
                    self.e_field_IDs_queue.task_done()
                except queue.Full:
                    self.e_field_IDs_queue.task_done()

                if not self.efield_queue.empty():
                    try:
                        [m_img, coord] = self.efield_queue.get_nowait()
                        self.efield_queue.task_done()
                    except queue.Full:
                        self.efield_queue.task_done()

                    if self.ID_list.GetNumberOfIds() != 0:
                        if np.all(self.coord_old != coord):
                            [T_rot, cp] = Get_coil_position(m_img)
                            if self.debug:
                                enorm = self.enorm_debug
                            else:
                                enorm = self.neuronavigation_api.update_efield(position=cp, orientation=coord[3:], T_rot=T_rot)
                                print("enorm: ", max(enorm))
                                print("enormmin: ", min(enorm))

                            try:
                                self.e_field_norms_queue.put_nowait((enorm))
                            except queue.Full:
                                pass

                        self.coord_old = coord

            time.sleep(self.sle)<|MERGE_RESOLUTION|>--- conflicted
+++ resolved
@@ -46,16 +46,6 @@
         self.neuronavigation_api = neuronavigation_api
         self.ID_list = vtkIdList()
         self.coord_old = []
-<<<<<<< HEAD
-        sucess = self.neuronavigation_api.init_efield(
-            cortexfile="/app/data/neuronavigation/efield/lh_scaled_up_inv_exp.bin",
-            meshfile= "/app/data/neuronavigation/efield/is_scaled_up_inv_exp.bin"
-        )
-        if sucess:
-            print("SUCESS FILE")
-=======
->>>>>>> 568b3d07
-
         if isinstance(debug_efield_enorm, np.ndarray):
             self.enorm_debug = debug_efield_enorm
             self.debug = True
