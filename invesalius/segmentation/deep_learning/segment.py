--- conflicted
+++ resolved
@@ -154,15 +154,8 @@
     import torch
     from .model import WrapModel
 
-<<<<<<< HEAD
-    print(image.shape)
-    print(image_spacing[::-1])
-    print(needed_spacing)
-    print("PATCH_SZIE",patch_size)
-=======
     print(f'\n\n\n{image_spacing}\n\n\n')
     print("Patch size:",patch_size)
->>>>>>> 2f6da864
 
     if resize_by_spacing:
         old_shape = image.shape
@@ -192,11 +185,7 @@
         sums[iz:ez, iy:ey, ix:ex] += 1
 
     probability_array /= sums
-<<<<<<< HEAD
-    
-=======
-
->>>>>>> 2f6da864
+
     #FIX: to remove
     if flipped:
         probability_array = np.flip(probability_array,2)
