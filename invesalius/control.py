--- conflicted
+++ resolved
@@ -22,14 +22,9 @@
 import textwrap
 
 import wx
-<<<<<<< HEAD
-from wx.lib.pubsub import pub as Publisher
 import numpy as np
-=======
-import numpy as np
 
 from pubsub import pub as Publisher
->>>>>>> e7500894
 
 import invesalius.constants as const
 import invesalius.data.imagedata_utils as image_utils
@@ -62,7 +57,6 @@
     def __init__(self, frame):
         self.surface_manager = srf.SurfaceManager()
         self.volume = volume.Volume()
-        self.plugin_manager = plugins.PluginManager()
         self.__bind_events()
         self.frame = frame
         self.progress_dialog = None
@@ -81,12 +75,9 @@
 
         Publisher.sendMessage('Load Preferences')
 
-        self.plugin_manager.find_plugins()
-
     def __bind_events(self):
         Publisher.subscribe(self.OnImportMedicalImages, 'Import directory')
         Publisher.subscribe(self.OnImportGroup, 'Import group')
-        Publisher.subscribe(self.OnImportFolder, 'Import folder')
         Publisher.subscribe(self.OnShowDialogImportDirectory,
                                  'Show import directory dialog')
         Publisher.subscribe(self.OnShowDialogImportOtherFiles,
@@ -127,8 +118,6 @@
         Publisher.subscribe(self.OnSaveProject, 'Save project')
 
         Publisher.subscribe(self.Send_affine, 'Get affine matrix')
-
-        Publisher.subscribe(self.create_project_from_matrix, 'Create project from matrix')
 
     def SetBitmapSpacing(self, spacing):
         proj = prj.Project()
@@ -346,14 +335,6 @@
         Publisher.sendMessage('Update threshold limits list',
                               threshold_range=proj.threshold_range)
 
-        ## tracts
-        # data_dir = b'C:\Users\deoliv1\OneDrive\data\dti'
-        # FOD_path = b"sub-P0_dwi_FOD.nii"
-        # # FOD_path = b"test_fod.nii"
-        # full_path = os.path.join(data_dir, FOD_path)
-        # self.Slice.tracker = Trekker.tracker(full_path)
-        ##
-
         self.LoadProject()
 
         session = ses.Session()
@@ -518,32 +499,7 @@
         self.LoadProject()
         Publisher.sendMessage("Enable state project", state=True)
 
-    def OnImportFolder(self, folder):
-        Publisher.sendMessage('Begin busy cursor')
-        folder = os.path.abspath(folder)
-
-        proj = prj.Project()
-        proj.load_from_folder(folder)
-
-        self.Slice = sl.Slice()
-        self.Slice._open_image_matrix(proj.matrix_filename,
-                                      tuple(proj.matrix_shape),
-                                      proj.matrix_dtype)
-
-        self.Slice.window_level = proj.level
-        self.Slice.window_width = proj.window
-
-        Publisher.sendMessage('Update threshold limits list',
-                              threshold_range=proj.threshold_range)
-
-        session = ses.Session()
-        filename = proj.name+".inv3"
-        filename = filename.replace("/", "") #Fix problem case other/Skull_DICOM
-        dirpath = session.CreateProject(filename)
-        self.LoadProject()
-        Publisher.sendMessage("Enable state project", state=True)
-
-        Publisher.sendMessage('End busy cursor')
+    #-------------------------------------------------------------------------------------
 
     def LoadProject(self):
         proj = prj.Project()
@@ -557,15 +513,6 @@
 
         self.Slice = sl.Slice()
         self.Slice.spacing = proj.spacing
-
-        ## tracts
-        # data_dir = os.environ.get('OneDriveConsumer') + '\\data\\dti'
-        # data_dir = b'C:\Users\deoliv1\OneDrive\data\dti'
-        # FOD_path = 'sub-P0_dwi_FOD.nii'
-        # FOD_path = b"test_fod.nii"
-        # full_path = os.path.join(data_dir, FOD_path)
-        # self.Slice.tracker = Trekker.tracker(full_path.encode('utf-8'))
-        ##
 
         Publisher.sendMessage('Load slice to viewer',
                               mask_dict=proj.mask_dict)
@@ -897,11 +844,13 @@
     def OnOpenOtherFiles(self, filepath):
         filepath = utils.decode(filepath, const.FS_ENCODE)
         if not(filepath) == None:
-            name = os.path.basename(filepath).split(".")[0]
+            name = filepath.rpartition('\\')[-1].split('.')
+
             group = oth.ReadOthers(filepath)
+            
             if group:
                 matrix, matrix_filename = self.OpenOtherFiles(group)
-                self.CreateOtherProject(name, matrix, matrix_filename)
+                self.CreateOtherProject(str(name[0]), matrix, matrix_filename)
                 self.LoadProject()
                 Publisher.sendMessage("Enable state project", state=True)
             else:
@@ -1006,6 +955,10 @@
         self.matrix, scalar_range, self.filename = image_utils.img2memmap(group)
 
         hdr = group.header
+        # if group.affine.any():
+        #     self.affine = group.affine
+        #     Publisher.sendMessage('Update affine matrix',
+        #                           affine=self.affine, status=True)
         hdr.set_data_dtype('int16')
         dims = hdr.get_zooms()
         dimsf = tuple([float(s) for s in dims])
@@ -1094,25 +1047,4 @@
         dlg.Show()
 
     def ApplyReorientation(self):
-        self.Slice.apply_reorientation()
-
-    def start_new_inv_instance(self, image, name, spacing, modality, orientation, window_width, window_level):
-        p = prj.Project()
-        project_folder = tempfile.mkdtemp()
-        p.create_project_file(name, spacing, modality, orientation, window_width, window_level, image, folder=project_folder)
-        err_msg = ''
-        try:
-            sp = subprocess.Popen([sys.executable, sys.argv[0], '--import-folder', project_folder],
-                                  stdout=subprocess.PIPE, stderr=subprocess.PIPE, cwd=os.getcwd())
-        except Exception as err:
-            err_msg = str(err)
-        else:
-            try:
-                if sp.wait(2):
-                    err_msg = sp.stderr.read().decode('utf8')
-                    sp.terminate()
-            except subprocess.TimeoutExpired:
-                pass
-
-        if err_msg:
-            dialog.MessageBox(None, "It was not possible to launch new instance of InVesalius3 dsfa dfdsfa sdfas fdsaf asdfasf dsaa", err_msg)+        self.Slice.apply_reorientation()