#--------------------------------------------------------------------------
# Software:     InVesalius - Software de Reconstrucao 3D de Imagens Medicas
# Copyright:    (C) 2001  Centro de Pesquisas Renato Archer
# Homepage:     http://www.softwarepublico.gov.br
# Contact:      invesalius@cti.gov.br
# License:      GNU - GPL 2 (LICENSE.txt/LICENCA.txt)
#--------------------------------------------------------------------------
#    Este programa e software livre; voce pode redistribui-lo e/ou
#    modifica-lo sob os termos da Licenca Publica Geral GNU, conforme
#    publicada pela Free Software Foundation; de acordo com a versao 2
#    da Licenca.
#
#    Este programa eh distribuido na expectativa de ser util, mas SEM
#    QUALQUER GARANTIA; sem mesmo a garantia implicita de
#    COMERCIALIZACAO ou de ADEQUACAO A QUALQUER PROPOSITO EM
#    PARTICULAR. Consulte a Licenca Publica Geral GNU para obter mais
#    detalhes.
#--------------------------------------------------------------------------

from functools import partial
import time

import numpy as np
try:
    import Trekker
    has_trekker = True
except ImportError:
    has_trekker = False

try:
    #TODO: the try-except could be done inside the mTMS() method call
    from invesalius.navigation.mtms import mTMS
    mTMS()
    has_mTMS = True
except:
    has_mTMS = False

import wx

try:
    import wx.lib.agw.foldpanelbar as fpb
except ImportError:
    import wx.lib.foldpanelbar as fpb

import wx.lib.masked.numctrl
from invesalius.pubsub import pub as Publisher

import invesalius.constants as const
import invesalius.data.brainmesh_handler as brain
import invesalius.gui.dialogs as dlg
import invesalius.session as ses

<<<<<<< HEAD
from invesalius import utils
from invesalius.net.pedal_connection import PedalConnector
from invesalius.navigation.iterativeclosestpoint import IterativeClosestPoint
=======
>>>>>>> da44bfda
from invesalius.navigation.navigation import Navigation
from invesalius.net.neuronavigation_api import NeuronavigationApi

<<<<<<< HEAD
from invesalius import inv_paths
=======
HAS_PEDAL_CONNECTION = True
try:
    from invesalius.net.pedal_connection import PedalConnection
except ImportError:
    HAS_PEDAL_CONNECTION = False

>>>>>>> da44bfda

class TaskPanel(wx.Panel):
    def __init__(self, parent):

        wx.Panel.__init__(self, parent)

        neuronavigation_api = NeuronavigationApi()
        pedal_connector = PedalConnector(neuronavigation_api, self)
        navigation = Navigation(
            pedal_connector=pedal_connector,
            neuronavigation_api=neuronavigation_api,
        )

        inner_panel = InnerTaskPanel(self, navigation)

        sizer = wx.BoxSizer(wx.HORIZONTAL)
        sizer.Add(inner_panel, 1, wx.EXPAND | wx.GROW | wx.BOTTOM | wx.RIGHT |
                  wx.LEFT, 7)
        sizer.Fit(self)

        self.SetSizer(sizer)
        self.Update()
        self.SetAutoLayout(1)

class InnerTaskPanel(wx.Panel):
    def __init__(self, parent, navigation):
        wx.Panel.__init__(self, parent)
        try:
            default_colour = wx.SystemSettings.GetColour(wx.SYS_COLOUR_MENUBAR)
        except AttributeError:
            default_colour = wx.SystemSettings_GetColour(wx.SYS_COLOUR_MENUBAR)
        self.__bind_events()

        self.SetBackgroundColour(default_colour)
        self.e_field_loaded = False
        self.e_field_brain = None
        self.e_field_mesh = None
        self.cortex_file = None
        self.meshes_file = None
        self.multilocus_coil = None
        self.coil = None
        self.ci = None
        self.co = None
        self.sleep_nav = const.SLEEP_NAVIGATION
        self.navigation = navigation
        self.session = ses.Session()
        #  Check box to enable e-field visualization
        enable_efield = wx.CheckBox(self, -1, _('Enable E-field'))
        enable_efield.SetValue(False)
        enable_efield.Enable(1)
        enable_efield.Bind(wx.EVT_CHECKBOX, partial(self.OnEnableEfield, ctrl=enable_efield))
        self.enable_efield = enable_efield

        plot_vectors = wx.CheckBox(self, -1, _('Plot Efield vectors'))
        plot_vectors.SetValue(False)
        plot_vectors.Enable(1)
        plot_vectors.Bind(wx.EVT_CHECKBOX, partial(self.OnEnablePlotVectors, ctrl=plot_vectors))

        tooltip2 = wx.ToolTip(_("Load Brain Json config"))
        btn_act2 = wx.Button(self, -1, _("Load Config"), size=wx.Size(100, 23))
        btn_act2.SetToolTip(tooltip2)
        btn_act2.Enable(1)
        btn_act2.Bind(wx.EVT_BUTTON, self.OnAddConfig)

        tooltip = wx.ToolTip(_("Save Efield"))
        self.btn_save = wx.Button(self, -1, _("Save Efield"), size=wx.Size(80, -1))
        self.btn_save.SetToolTip(tooltip)
        self.btn_save.Bind(wx.EVT_BUTTON, self.OnSaveEfield)
        self.btn_save.Enable(False)

        tooltip3 = wx.ToolTip(_("Save All Efield"))
        self.btn_all_save = wx.Button(self, -1, _("Save All Efield"), size=wx.Size(80, -1))
        self.btn_all_save.SetToolTip(tooltip3)
        self.btn_all_save.Bind(wx.EVT_BUTTON, self.OnSaveAllDataEfield)
        self.btn_all_save.Enable(False)

        text_sleep = wx.StaticText(self, -1, _("Sleep (s):"))
        spin_sleep = wx.SpinCtrlDouble(self, -1, "", size=wx.Size(50, 23), inc=0.01)
        spin_sleep.Enable(1)
        spin_sleep.SetRange(0.05, 10.0)
        spin_sleep.SetValue(self.sleep_nav)
        spin_sleep.Bind(wx.EVT_TEXT, partial(self.OnSelectSleep, ctrl=spin_sleep))
        spin_sleep.Bind(wx.EVT_SPINCTRL, partial(self.OnSelectSleep, ctrl=spin_sleep))

        combo_surface_name_title = wx.StaticText(self, -1, _('Change coil:'))
        self.combo_surface_name = wx.ComboBox(self, -1, size=(100, 23), pos=(25, 20),
                                              style=wx.CB_DROPDOWN | wx.CB_READONLY)
        # combo_surface_name.SetSelection(0)
        self.combo_surface_name.Bind(wx.EVT_COMBOBOX_DROPDOWN, self.OnComboCoilNameClic)
        self.combo_surface_name.Bind(wx.EVT_COMBOBOX, self.OnComboCoil)
        self.combo_surface_name.Insert('Select coil:', 0)
        self.combo_surface_name.Enable(False)

        value = str(0)
        tooltip = wx.ToolTip(_("dt(\u03BC s)"))
        self.input_dt = wx.TextCtrl(self, value=value, size=wx.Size(60, -1), style=wx.TE_CENTRE)
        self.input_dt.SetFont(wx.Font(9, wx.DEFAULT, wx.NORMAL, wx.BOLD))
        self.input_dt.SetBackgroundColour('WHITE')
        self.input_dt.SetEditable(1)
        self.input_dt.SetToolTip(tooltip)

        tooltip = wx.ToolTip(_("dI"))
        self.input_coil1 = wx.TextCtrl(self, value=value, size=wx.Size(60, -1), style=wx.TE_CENTRE)
        self.input_coil1.SetFont(wx.Font(9, wx.DEFAULT, wx.NORMAL, wx.BOLD))
        self.input_coil1.SetBackgroundColour('WHITE')
        self.input_coil1.SetEditable(1)
        self.input_coil1.SetToolTip(tooltip)

        self.input_coil2 = wx.TextCtrl(self, value=value, size=wx.Size(60, -1), style=wx.TE_CENTRE)
        self.input_coil2.SetFont(wx.Font(9, wx.DEFAULT, wx.NORMAL, wx.BOLD))
        self.input_coil2.SetBackgroundColour('WHITE')
        self.input_coil2.SetEditable(1)
        self.input_coil2.SetToolTip(tooltip)

        self.input_coil3 = wx.TextCtrl(self, value=value, size=wx.Size(60, -1), style=wx.TE_CENTRE)
        self.input_coil3.SetFont(wx.Font(9, wx.DEFAULT, wx.NORMAL, wx.BOLD))
        self.input_coil3.SetBackgroundColour('WHITE')
        self.input_coil3.SetEditable(1)
        self.input_coil3.SetToolTip(tooltip)

        self.input_coil4 = wx.TextCtrl(self, value=value, size=wx.Size(60, -1), style=wx.TE_CENTRE)
        self.input_coil4.SetFont(wx.Font(9, wx.DEFAULT, wx.NORMAL, wx.BOLD))
        self.input_coil4.SetBackgroundColour('WHITE')
        self.input_coil4.SetEditable(1)
        self.input_coil4.SetToolTip(tooltip)

        self.input_coil5 = wx.TextCtrl(self, value=value, size=wx.Size(60, -1), style=wx.TE_CENTRE)
        self.input_coil5.SetFont(wx.Font(9, wx.DEFAULT, wx.NORMAL, wx.BOLD))
        self.input_coil5.SetBackgroundColour('WHITE')
        self.input_coil5.SetEditable(1)
        self.input_coil5.SetToolTip(tooltip)

        tooltip = wx.ToolTip(_("Enter Values"))
        btn_enter = wx.Button(self, -1, _("Enter"), size=wx.Size(80, -1))
        btn_enter.SetToolTip(tooltip)
        btn_enter.Bind(wx.EVT_BUTTON, self.OnEnterdIPerdt)
        btn_enter.Enable(True)

        line_checkboxes = wx.BoxSizer(wx.HORIZONTAL)
        line_checkboxes.AddMany([(enable_efield, 1, wx.LEFT | wx.RIGHT, 2),
                                 (plot_vectors, 1, wx.LEFT | wx.RIGHT, 2)])

        line_sleep = wx.BoxSizer(wx.HORIZONTAL)
        line_sleep.AddMany([(text_sleep, 1, wx.GROW | wx.TOP | wx.RIGHT | wx.LEFT),
                            (spin_sleep, 0, wx.ALL | wx.EXPAND | wx.GROW)])
        line_btns = wx.BoxSizer(wx.HORIZONTAL)
        line_btns.Add(btn_act2, 1, wx.LEFT | wx.TOP | wx.RIGHT, 2)

        line_btns_save = wx.BoxSizer(wx.HORIZONTAL)
        line_btns_save.Add(self.input_dt, 1, wx.LEFT | wx.TOP | wx.RIGHT, 2)
        line_btns_save.Add(self.btn_save, 1, wx.LEFT | wx.TOP | wx.RIGHT, 2)
        line_btns_save.Add(self.btn_all_save, 1, wx.LEFT | wx.TOP | wx.RIGHT, 2)

        line_mtms = wx.BoxSizer(wx.HORIZONTAL)
        text_mtms = wx.StaticText(self, -1, _("dI"))
        line_mtms.Add(self.input_coil1, 0, wx.LEFT | wx.BOTTOM | wx.RIGHT, )
        line_mtms.Add(self.input_coil2, 0, wx.LEFT | wx.BOTTOM | wx.RIGHT, )
        line_mtms.Add(self.input_coil3, 0, wx.LEFT | wx.BOTTOM | wx.RIGHT, )
        line_mtms.Add(self.input_coil4, 0, wx.LEFT | wx.BOTTOM | wx.RIGHT, )
        line_mtms.Add(self.input_coil5, 0, wx.LEFT | wx.BOTTOM | wx.RIGHT, )

        main_sizer = wx.BoxSizer(wx.VERTICAL)
        main_sizer.Add(line_btns, 0, wx.BOTTOM | wx.ALIGN_CENTER_HORIZONTAL)
        main_sizer.Add(line_checkboxes, 1, wx.LEFT | wx.RIGHT, 2)
        main_sizer.Add(combo_surface_name_title, 0, wx.CENTER)
        main_sizer.Add(self.combo_surface_name, 0, wx.CENTER)
        main_sizer.Add(line_sleep, 0, wx.LEFT | wx.RIGHT | wx.TOP)
        main_sizer.Add(line_btns_save, 0, wx.BOTTOM | wx.ALIGN_CENTER_HORIZONTAL)
        main_sizer.Add(text_mtms, 0, wx.BOTTOM | wx.ALIGN_LEFT)
        main_sizer.Add(line_mtms, 0, wx.BOTTOM | wx.ALIGN_LEFT)
        main_sizer.Add(btn_enter, 0, wx.LEFT | wx.BOTTOM | wx.RIGHT)
        main_sizer.SetSizeHints(self)
        self.SetSizer(main_sizer)

    def __bind_events(self):
        Publisher.subscribe(self.UpdateNavigationStatus, 'Navigation status')
        Publisher.subscribe(self.OnGetEfieldActor, 'Get Efield actor from json')
        Publisher.subscribe(self.OnGetEfieldPaths, 'Get Efield paths')
        Publisher.subscribe(self.OnGetMultilocusCoils, 'Get multilocus paths from json')
        Publisher.subscribe(self.SendNeuronavigationApi, 'Send Neuronavigation Api')
        Publisher.subscribe(self.GetEfieldDataStatus, 'Get status of Efield saved data')

    def OnAddConfig(self, evt):
        filename = dlg.LoadConfigEfield()
        if filename:
            convert_to_inv = dlg.ImportMeshCoordSystem()
            Publisher.sendMessage('Update status in GUI', value=50, label="Loading E-field...")
            Publisher.sendMessage('Update convert_to_inv flag', convert_to_inv=convert_to_inv)
            Publisher.sendMessage('Read json config file for efield', filename=filename, convert_to_inv=convert_to_inv)
            self.e_field_brain = brain.E_field_brain(self.e_field_mesh)
            self.Init_efield()

    def Init_efield(self):
        self.navigation.neuronavigation_api.initialize_efield(
            cortex_model_path=self.cortex_file,
            mesh_models_paths=self.meshes_file,
            coil_model_path=self.coil,
            coil_set=False,
            conductivities_inside=self.ci,
            conductivities_outside=self.co,
            dI_per_dt=self.dIperdt_list,
        )
        Publisher.sendMessage('Update status in GUI', value=0, label="Ready")

    def OnEnableEfield(self, evt, ctrl):
        efield_enabled = ctrl.GetValue()
        if efield_enabled:
            if self.session.GetConfig('debug_efield'):
                debug_efield_enorm = dlg.ShowLoadCSVDebugEfield()
                if isinstance(debug_efield_enorm, np.ndarray):
                    self.navigation.debug_efield_enorm = debug_efield_enorm
                else:
                    dlg.Efield_debug_Enorm_warning()
                    self.enable_efield.SetValue(False)
                    self.e_field_loaded = False
                    self.navigation.e_field_loaded = self.e_field_loaded
                    return
            else:
                if not self.navigation.neuronavigation_api.connection:
                    dlg.Efield_connection_warning()
                    # self.combo_surface_name.Enable(False)
                    self.enable_efield.Enable(False)
                    self.e_field_loaded = False
                    return
            Publisher.sendMessage('Initialize E-field brain', e_field_brain=self.e_field_brain)

            Publisher.sendMessage('Initialize color array')
            self.e_field_loaded = True
            self.combo_surface_name.Enable(True)
            self.btn_all_save.Enable(True)

        else:
            Publisher.sendMessage('Recolor again')
            self.e_field_loaded = False
            # self.combo_surface_name.Enable(True)
        self.navigation.e_field_loaded = self.e_field_loaded

    def OnEnablePlotVectors(self, evt, ctrl):
        self.plot_efield_vectors = ctrl.GetValue()
        self.navigation.plot_efield_vectors = self.plot_efield_vectors

    def OnComboNameClic(self, evt):
        import invesalius.project as prj
        proj = prj.Project()
        self.combo_surface_name.Clear()
        for n in range(len(proj.surface_dict)):
            self.combo_surface_name.Insert(str(proj.surface_dict[n].name), n)

    def OnComboCoilNameClic(self, evt):
        self.combo_surface_name.Clear()
        if self.multilocus_coil is not None:
            for elements in range(len(self.multilocus_coil)):
                self.combo_surface_name.Insert(self.multilocus_coil[elements], elements)

    def OnComboCoil(self, evt):
        coil_name = evt.GetString()
        coil_index = evt.GetSelection()
        if coil_index == 6:
            coil_set = True
        else:
            coil_set = False
        self.OnChangeCoil(self.multilocus_coil[coil_index], coil_set)
        # self.e_field_mesh = self.proj.surface_dict[self.surface_index].polydata
        # Publisher.sendMessage('Get Actor', surface_index = self.surface_index)

    def OnChangeCoil(self, coil_model_path, coil_set):
        self.navigation.neuronavigation_api.efield_coil(
            coil_model_path=coil_model_path,
            coil_set=coil_set
        )

    def UpdateNavigationStatus(self, nav_status, vis_status):
        if nav_status:
            self.enable_efield.Enable(False)
            self.btn_save.Enable(True)
        else:
            self.enable_efield.Enable(True)
            self.btn_save.Enable(False)

    def OnSelectSleep(self, evt, ctrl):
        self.sleep_nav = ctrl.GetValue()
        # self.tract.seed_offset = ctrl.GetValue()
        Publisher.sendMessage('Update sleep', data=self.sleep_nav)

    def OnGetEfieldActor(self, efield_actor, surface_index_cortex):
        self.e_field_mesh = efield_actor
        self.surface_index = surface_index_cortex
        Publisher.sendMessage('Get Actor', surface_index=self.surface_index)

    def OnGetEfieldPaths(self, path_meshes, cortex_file, meshes_file, coil, ci, co, dIperdt_list):
        self.path_meshes = path_meshes
        self.cortex_file = cortex_file
        self.meshes_file = meshes_file
        self.ci = ci
        self.co = co
        self.coil = coil
        self.dIperdt_list = dIperdt_list

    def OnGetMultilocusCoils(self, multilocus_coil_list):
        self.multilocus_coil = multilocus_coil_list

    def OnSaveEfield(self, evt):
        import invesalius.project as prj

        proj = prj.Project()
        timestamp = time.localtime(time.time())
        stamp_date = '{:0>4d}{:0>2d}{:0>2d}'.format(timestamp.tm_year, timestamp.tm_mon, timestamp.tm_mday)
        stamp_time = '{:0>2d}{:0>2d}{:0>2d}'.format(timestamp.tm_hour, timestamp.tm_min, timestamp.tm_sec)
        sep = '-'
        if self.path_meshes is None:
            import os
            current_folder_path = os.getcwd()
        else:
            current_folder_path = self.path_meshes
        parts = [current_folder_path, '/', stamp_date, stamp_time, proj.name, 'Efield']
        default_filename = sep.join(parts) + '.csv'

        filename = dlg.ShowLoadSaveDialog(message=_(u"Save markers as..."),
                                          wildcard='(*.csv)|*.csv',
                                          style=wx.FD_SAVE | wx.FD_OVERWRITE_PROMPT,
                                          default_filename=default_filename)

        if not filename:
            return
        plot_efield_vectors = self.navigation.plot_efield_vectors
        Publisher.sendMessage('Save Efield data', filename=filename, plot_efield_vectors=plot_efield_vectors)

    def OnSaveAllDataEfield(self, evt):
        Publisher.sendMessage('Check efield data')
        if self.efield_data_saved:
            import invesalius.project as prj
            proj = prj.Project()
            timestamp = time.localtime(time.time())
            stamp_date = '{:0>4d}{:0>2d}{:0>2d}'.format(timestamp.tm_year, timestamp.tm_mon, timestamp.tm_mday)
            stamp_time = '{:0>2d}{:0>2d}{:0>2d}'.format(timestamp.tm_hour, timestamp.tm_min, timestamp.tm_sec)
            sep = '-'
            if self.path_meshes is None:
                import os
                current_folder_path = os.getcwd()
            else:
                current_folder_path = self.path_meshes
            parts = [current_folder_path, '/', stamp_date, stamp_time, proj.name, 'Efield']
            default_filename = sep.join(parts) + '.csv'

            filename = dlg.ShowLoadSaveDialog(message=_(u"Save markers as..."),
                                              wildcard='(*.csv)|*.csv',
                                              style=wx.FD_SAVE | wx.FD_OVERWRITE_PROMPT,
                                              default_filename=default_filename)

            if not filename:
                return

            Publisher.sendMessage('Save all Efield data', filename=filename)
        else:
            dlg.Efield_no_data_to_save_warning()

    def SendNeuronavigationApi(self):
        Publisher.sendMessage('Get Neuronavigation Api', neuronavigation_api=self.navigation.neuronavigation_api)

    def GetEfieldDataStatus(self, efield_data_loaded, indexes_saved_list):
        self.efield_data_saved = efield_data_loaded

    def OnEnterdIPerdt(self, evt):
        input_dt = 1 / (float(self.input_dt.GetValue()) * 1e-6)
        self.input_coils = [float(self.input_coil1.GetValue()), float(self.input_coil2.GetValue()),
                            float(self.input_coil3.GetValue()), float(self.input_coil4.GetValue()),
                            float(self.input_coil5.GetValue())]
        self.input_coils = np.array(self.input_coils) * input_dt
        self.input_coils = self.input_coils.tolist()
        print('dIperdt: ', self.input_coils)
        print('input_dt: ', input_dt)
        self.navigation.neuronavigation_api.set_dIperdt(
            dIperdt=self.input_coils,
        )<|MERGE_RESOLUTION|>--- conflicted
+++ resolved
@@ -50,25 +50,15 @@
 import invesalius.gui.dialogs as dlg
 import invesalius.session as ses
 
-<<<<<<< HEAD
 from invesalius import utils
 from invesalius.net.pedal_connection import PedalConnector
 from invesalius.navigation.iterativeclosestpoint import IterativeClosestPoint
-=======
->>>>>>> da44bfda
+
 from invesalius.navigation.navigation import Navigation
 from invesalius.net.neuronavigation_api import NeuronavigationApi
 
-<<<<<<< HEAD
 from invesalius import inv_paths
-=======
-HAS_PEDAL_CONNECTION = True
-try:
-    from invesalius.net.pedal_connection import PedalConnection
-except ImportError:
-    HAS_PEDAL_CONNECTION = False
-
->>>>>>> da44bfda
+
 
 class TaskPanel(wx.Panel):
     def __init__(self, parent):
