# --------------------------------------------------------------------------
# Software:     InVesalius - Software de Reconstrucao 3D de Imagens Medicas
# Copyright:    (C) 2001  Centro de Pesquisas Renato Archer
# Homepage:     http://www.softwarepublico.gov.br
# Contact:      invesalius@cti.gov.br
# License:      GNU - GPL 2 (LICENSE.txt/LICENCA.txt)
# --------------------------------------------------------------------------
#    Este programa e software livre; voce pode redistribui-lo e/ou
#    modifica-lo sob os termos da Licenca Publica Geral GNU, conforme
#    publicada pela Free Software Foundation; de acordo com a versao 2
#    da Licenca.
#
#    Este programa eh distribuido na expectativa de ser util, mas SEM
#    QUALQUER GARANTIA; sem mesmo a garantia implicita de
#    COMERCIALIZACAO ou de ADEQUACAO A QUALQUER PROPOSITO EM
#    PARTICULAR. Consulte a Licenca Publica Geral GNU para obter mais
#    detalhes.
# --------------------------------------------------------------------------
import wx

try:
    import wx.lib.agw.foldpanelbar as fpb
except ModuleNotFoundError:
    import wx.lib.foldpanelbar as fpb
import invesalius.gui.task_efield as efield
import invesalius.gui.task_exporter as exporter
import invesalius.gui.task_fmrisupport as fmrisupport
import invesalius.gui.task_importer as importer
import invesalius.gui.task_slice as slice_
import invesalius.gui.task_surface as surface
import invesalius.gui.task_tractography as tractography
from invesalius.pubsub import pub as Publisher
<<<<<<< HEAD

# import invesalius.gui.task_mepmapping as mepmapping
=======
>>>>>>> 1f59027c


def GetCollapsedIconData():
    return b'\x89PNG\r\n\x1a\n\x00\x00\x00\rIHDR\x00\x00\x00\x10\x00\x00\x00\x10\x08\x06\
\x00\x00\x00\x1f\xf3\xffa\x00\x00\x00\x04sBIT\x08\x08\x08\x08|\x08d\x88\x00\
\x00\x01\x8eIDAT8\x8d\xa5\x93-n\xe4@\x10\x85?g\x03\n6lh)\xc4\xd2\x12\xc3\x81\
\xd6\xa2I\x90\x154\xb9\x81\x8f1G\xc8\x11\x16\x86\xcd\xa0\x99F\xb3A\x91\xa1\
\xc9J&\x96L"5lX\xcc\x0bl\xf7v\xb2\x7fZ\xa5\x98\xebU\xbdz\xf5\\\x9deW\x9f\xf8\
H\\\xbfO|{y\x9dT\x15P\x04\x01\x01UPUD\x84\xdb/7YZ\x9f\xa5\n\xce\x97aRU\x8a\
\xdc`\xacA\x00\x04P\xf0!0\xf6\x81\xa0\xf0p\xff9\xfb\x85\xe0|\x19&T)K\x8b\x18\
\xf9\xa3\xe4\xbe\xf3\x8c^#\xc9\xd5\n\xa8*\xc5?\x9a\x01\x8a\xd2b\r\x1cN\xc3\
\x14\t\xce\x97a\xb2F0Ks\xd58\xaa\xc6\xc5\xa6\xf7\xdfya\xe7\xbdR\x13M2\xf9\
\xf9qKQ\x1fi\xf6-\x00~T\xfac\x1dq#\x82,\xe5q\x05\x91D\xba@\xefj\xba1\xf0\xdc\
zzW\xcff&\xb8,\x89\xa8@Q\xd6\xaaf\xdfRm,\xee\xb1BDxr#\xae\xf5|\xddo\xd6\xe2H\
\x18\x15\x84\xa0q@]\xe54\x8d\xa3\xedf\x05M\xe3\xd8Uy\xc4\x15\x8d\xf5\xd7\x8b\
~\x82\x0fh\x0e"\xb0\xad,\xee\xb8c\xbb\x18\xe7\x8e;6\xa5\x89\x04\xde\xff\x1c\
\x16\xef\xe0p\xfa>\x19\x11\xca\x8d\x8d\xe0\x93\x1b\x01\xd8m\xf3(;x\xa5\xef=\
\xb7w\xf3\x1d$\x7f\xc1\xe0\xbd\xa7\xeb\xa0(,"Kc\x12\xc1+\xfd\xe8\tI\xee\xed)\
\xbf\xbcN\xc1{D\x04k\x05#\x12\xfd\xf2a\xde[\x81\x87\xbb\xdf\x9cr\x1a\x87\xd3\
0)\xba>\x83\xd5\xb97o\xe0\xaf\x04\xff\x13?\x00\xd2\xfb\xa9`z\xac\x80w\x00\
\x00\x00\x00IEND\xaeB`\x82'


def GetCollapsedIconBitmap():
    return wx.Bitmap(GetCollapsedIconImage())


def GetCollapsedIconImage():
    from io import BytesIO

    stream = BytesIO(GetCollapsedIconData())
    return wx.Image(stream)


def GetExpandedIconData():
    return b'\x89PNG\r\n\x1a\n\x00\x00\x00\rIHDR\x00\x00\x00\x10\x00\x00\x00\x10\x08\x06\
\x00\x00\x00\x1f\xf3\xffa\x00\x00\x00\x04sBIT\x08\x08\x08\x08|\x08d\x88\x00\
\x00\x01\x9fIDAT8\x8d\x95\x93\xa1\x8e\xdc0\x14EO\xb2\xc4\xd0\xd2\x12\xb7(mI\
\xa4%V\xd1lQT4[4-\x9a\xfe\xc1\xc2|\xc6\xc2~BY\x83:A3E\xd3\xa0*\xa4\xd2\x90H!\
\x95\x0c\r\r\x1fK\x81g\xb2\x99\x84\xb4\x0fY\xd6\xbb\xc7\xf7>=\'Iz\xc3\xbcv\
\xfbn\xb8\x9c\x15 \xe7\xf3\xc7\x0fw\xc9\xbc7\x99\x03\x0e\xfbn0\x99F+\x85R\
\x80RH\x10\x82\x08\xde\x05\x1ef\x90+\xc0\xe1\xd8\ryn\xd0Z-\\A\xb4\xd2\xf7\
\x9e\xfbwoF\xc8\x088\x1c\xbbae\xb3\xe8y&\x9a\xdf\xf5\xbd\xe7\xfem\x84\xa4\
\x97\xccYf\x16\x8d\xdb\xb2a]\xfeX\x18\xc9s\xc3\xe1\x18\xe7\x94\x12cb\xcc\xb5\
\xfa\xb1l8\xf5\x01\xe7\x84\xc7\xb2Y@\xb2\xcc0\x02\xb4\x9a\x88%\xbe\xdc\xb4\
\x9e\xb6Zs\xaa74\xadg[6\x88<\xb7]\xc6\x14\x1dL\x86\xe6\x83\xa0\x81\xba\xda\
\x10\x02x/\xd4\xd5\x06\r\x840!\x9c\x1fM\x92\xf4\x86\x9f\xbf\xfe\x0c\xd6\x9ae\
\xd6u\x8d \xf4\xf5\x165\x9b\x8f\x04\xe1\xc5\xcb\xdb$\x05\x90\xa97@\x04lQas\
\xcd*7\x14\xdb\x9aY\xcb\xb8\\\xe9E\x10|\xbc\xf2^\xb0E\x85\xc95_\x9f\n\xaa/\
\x05\x10\x81\xce\xc9\xa8\xf6><G\xd8\xed\xbbA)X\xd9\x0c\x01\x9a\xc6Q\x14\xd9h\
[\x04\xda\xd6c\xadFkE\xf0\xc2\xab\xd7\xb7\xc9\x08\x00\xf8\xf6\xbd\x1b\x8cQ\
\xd8|\xb9\x0f\xd3\x9a\x8a\xc7\x08\x00\x9f?\xdd%\xde\x07\xda\x93\xc3{\x19C\
\x8a\x9c\x03\x0b8\x17\xe8\x9d\xbf\x02.>\x13\xc0n\xff{PJ\xc5\xfdP\x11""<\xbc\
\xff\x87\xdf\xf8\xbf\xf5\x17FF\xaf\x8f\x8b\xd3\xe6K\x00\x00\x00\x00IEND\xaeB\
`\x82'


def GetExpandedIconBitmap():
    return wx.Bitmap(GetExpandedIconImage())


def GetExpandedIconImage():
    from io import BytesIO

    stream = BytesIO(GetExpandedIconData())
    return wx.Image(stream)


class TaskPanel(wx.Panel):
    def __init__(self, parent):
        wx.Panel.__init__(self, parent)

        inner_panel = InnerTaskPanel(self)

        sizer = wx.BoxSizer(wx.HORIZONTAL)
        sizer.Add(inner_panel, 1, wx.EXPAND | wx.GROW | wx.BOTTOM | wx.RIGHT | wx.LEFT, 0)
        sizer.Fit(self)

        self.SetSizer(sizer)
        self.Fit()
        self.Update()
        self.SetAutoLayout(1)


class InnerTaskPanel(wx.Panel):
    def __init__(self, parent):
        wx.Panel.__init__(self, parent)
        default_colour = self.GetBackgroundColour()
        background_colour = wx.Colour(255, 255, 255)
        self.SetBackgroundColour(background_colour)

        # Create horizontal sizer to represent lines in the panel
        txt_sizer = wx.BoxSizer(wx.HORIZONTAL)

        # Fold panel which contains navigation configurations
        fold_panel = FoldPanel(self)
        fold_panel.SetBackgroundColour(default_colour)

        # Add line sizer into main sizer
        main_sizer = wx.BoxSizer(wx.VERTICAL)
        main_sizer.Add(txt_sizer, 0, wx.GROW | wx.EXPAND | wx.LEFT | wx.RIGHT, 5)
        main_sizer.Add(fold_panel, 1, wx.GROW | wx.EXPAND | wx.LEFT | wx.RIGHT, 5)
        main_sizer.AddSpacer(5)
        main_sizer.Fit(self)

        self.SetSizerAndFit(main_sizer)
        self.Update()
        self.SetAutoLayout(1)

        self.sizer = main_sizer


class FoldPanel(wx.Panel):
    def __init__(self, parent):
        wx.Panel.__init__(self, parent)

        inner_panel = InnerFoldPanel(self)

        sizer = wx.BoxSizer(wx.VERTICAL)
        sizer.Add(inner_panel, 0, wx.EXPAND | wx.GROW)
        sizer.Fit(self)

        self.SetSizerAndFit(sizer)
        self.Update()
        self.SetAutoLayout(1)


class InnerFoldPanel(wx.Panel):
    def __init__(self, parent):
        wx.Panel.__init__(self, parent)
        try:
            default_colour = wx.SystemSettings.GetColour(wx.SYS_COLOUR_MENUBAR)
        except AttributeError:
            default_colour = wx.SystemSettings_GetColour(wx.SYS_COLOUR_MENUBAR)
        fold_panel = fpb.FoldPanelBar(
            self, -1, wx.DefaultPosition, wx.DefaultSize, 0, fpb.FPB_SINGLE_FOLD
        )

        image_list = wx.ImageList(16, 16)
        image_list.Add(GetExpandedIconBitmap())
        image_list.Add(GetCollapsedIconBitmap())

        self.enable_items = []
        self.overwrite = False

        style = fpb.CaptionBarStyle()
        style.SetCaptionStyle(fpb.CAPTIONBAR_GRADIENT_V)
        style.SetFirstColour(default_colour)
        style.SetSecondColour(default_colour)

        tasks = [
            (_("Load data"), importer.TaskPanel),
            (_("Select region of interest"), slice_.TaskPanel),
            (_("Configure 3D surface"), surface.TaskPanel),
            (_("Export data"), exporter.TaskPanel),
            (_("Tractography"), tractography.TaskPanel),
            (_("E-Field"), efield.TaskPanel),
            (_("fMRI support"), fmrisupport.TaskPanel),
<<<<<<< HEAD
            # (_("MEP mapping"), mepmapping.TaskPanel), # TODO: Add marker file import and export colored stl
=======
>>>>>>> 1f59027c
        ]

        style = fpb.CaptionBarStyle()
        style.SetCaptionStyle(fpb.CAPTIONBAR_GRADIENT_V)
        style.SetFirstColour(default_colour)
        style.SetSecondColour(default_colour)

        for i in range(len(tasks)):
            (name, panel) = tasks[i]

            # Create panel
            item = fold_panel.AddFoldPanel(
                "%d. %s" % (i + 1, name), collapsed=True, foldIcons=image_list
            )
            fold_panel.ApplyCaptionStyle(item, style)
            col = style.GetFirstColour()

            # Add panel to FoldPanel
            fold_panel.AddFoldPanelWindow(
                item,
                panel(item),
                # Spacing= 0,
                leftSpacing=0,
                rightSpacing=0,
            )

            # All items, except the first one, should be disabled if
            # no data has been imported initially.
            if i != 0:
                self.enable_items.append(item)

            # If it is related to mask, this value should be kept
            # It is used as reference to set mouse cursor related to
            # slice editor.
            if name == _("Select region of interest"):
                self.__id_slice = item.GetId()
            elif name == _("Configure 3D surface"):
                self.__id_surface = item.GetId()

        fold_panel.Expand(fold_panel.GetFoldPanel(0))
        self.fold_panel = fold_panel
        self.ResizeFPB()
        self.image_list = image_list

        sizer = wx.BoxSizer(wx.VERTICAL)
        sizer.Add(fold_panel, 1, wx.EXPAND)
        self.sizer = sizer
        self.SetSizerAndFit(sizer)
        self.SetStateProjectClose()
        self.__bind_events()

    def __bind_events(self):
        self.fold_panel.Bind(fpb.EVT_CAPTIONBAR, self.OnFoldPressCaption)
        Publisher.subscribe(self.OnEnableState, "Enable state project")
        Publisher.subscribe(self.OnOverwrite, "Create surface from index")
        Publisher.subscribe(self.OnFoldSurface, "Fold surface task")
        Publisher.subscribe(self.OnFoldExport, "Fold export task")

    def SetStateProjectClose(self):
        self.fold_panel.Expand(self.fold_panel.GetFoldPanel(0))
        for item in self.enable_items:
            item.Disable()

    def SetStateProjectOpen(self):
        self.fold_panel.Expand(self.fold_panel.GetFoldPanel(1))
        for item in self.enable_items:
            item.Enable()

    def OnFoldPressCaption(self, evt):
        id = evt.GetTag().GetId()
        closed = evt.GetFoldStatus()

        if id == self.__id_slice:
            Publisher.sendMessage("Retrieve task slice style")
            Publisher.sendMessage("Fold mask page")
        elif id == self.__id_surface:
            Publisher.sendMessage("Fold surface page")
        else:
            Publisher.sendMessage("Disable task slice style")

        evt.Skip()
        wx.CallAfter(self.ResizeFPB)

    def ResizeFPB(self):
        sizeNeeded = self.fold_panel.GetPanelsLength(0, 0)[2]
        offset_constant = 1.8
        offset = 0
        panels = [
            self.fold_panel.GetFoldPanel(panel) for panel in range(self.fold_panel.GetCount())
        ]
        for panel in panels:
            if not panel.IsExpanded():
                offset += panel.GetSize()[1]
        sizeNeeded += int(offset * offset_constant)
        self.fold_panel.SetMinSize((self.fold_panel.GetSize()[0], sizeNeeded))
        self.fold_panel.SetSize((self.fold_panel.GetSize()[0], sizeNeeded))

    def OnOverwrite(self, surface_parameters):
        self.overwrite = surface_parameters["options"]["overwrite"]

    def OnFoldSurface(self):
        if not self.overwrite:
            self.fold_panel.Expand(self.fold_panel.GetFoldPanel(2))

    def OnFoldExport(self):
        self.fold_panel.Expand(self.fold_panel.GetFoldPanel(3))

    def OnEnableState(self, state):
        if state:
            self.SetStateProjectOpen()
        else:
            self.SetStateProjectClose()<|MERGE_RESOLUTION|>--- conflicted
+++ resolved
@@ -30,11 +30,7 @@
 import invesalius.gui.task_surface as surface
 import invesalius.gui.task_tractography as tractography
 from invesalius.pubsub import pub as Publisher
-<<<<<<< HEAD
-
 # import invesalius.gui.task_mepmapping as mepmapping
-=======
->>>>>>> 1f59027c
 
 
 def GetCollapsedIconData():
@@ -193,10 +189,7 @@
             (_("Tractography"), tractography.TaskPanel),
             (_("E-Field"), efield.TaskPanel),
             (_("fMRI support"), fmrisupport.TaskPanel),
-<<<<<<< HEAD
             # (_("MEP mapping"), mepmapping.TaskPanel), # TODO: Add marker file import and export colored stl
-=======
->>>>>>> 1f59027c
         ]
 
         style = fpb.CaptionBarStyle()
