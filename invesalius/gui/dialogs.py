# -*- coding: UTF-8 -*-
#--------------------------------------------------------------------------
# Software:     InVesalius - Software de Reconstrucao 3D de Imagens Medicas
# Copyright:    (C) 2001  Centro de Pesquisas Renato Archer
# Homepage:     http://www.softwarepublico.gov.br
# Contact:      invesalius@cti.gov.br
# License:      GNU - GPL 2 (LICENSE.txt/LICENCA.txt)
#--------------------------------------------------------------------------
#    Este programa e software livre; voce pode redistribui-lo e/ou
#    modifica-lo sob os termos da Licenca Publica Geral GNU, conforme
#    publicada pela Free Software Foundation; de acordo com a versao 2
#    da Licenca.
#
#    Este programa eh distribuido na expectativa de ser util, mas SEM
#    QUALQUER GARANTIA; sem mesmo a garantia implicita de
#    COMERCIALIZACAO ou de ADEQUACAO A QUALQUER PROPOSITO EM
#    PARTICULAR. Consulte a Licenca Publica Geral GNU para obter mais
#    detalhes.
#--------------------------------------------------------------------------

import itertools
import os
import random
import sys
import time
from functools import partial

from concurrent import futures

if sys.platform == 'win32':
    try:
        import win32api
        _has_win32api = True
    except ImportError:
        _has_win32api = False
else:
    _has_win32api = False

import wx
try:
    from wx.adv import BitmapComboBox
except ImportError:
    from wx.combo import BitmapComboBox

from vtkmodules.vtkCommonCore import mutable, vtkPoints
from vtkmodules.vtkCommonDataModel import (
    vtkCellLocator,
    vtkIterativeClosestPointTransform,
)
from vtkmodules.vtkCommonTransforms import vtkTransform
from vtkmodules.vtkFiltersCore import vtkPolyDataNormals
from vtkmodules.vtkFiltersGeneral import vtkTransformPolyDataFilter
from vtkmodules.vtkFiltersSources import vtkSphereSource
from vtkmodules.vtkIOGeometry import vtkOBJReader, vtkSTLReader
from vtkmodules.vtkIOPLY import vtkPLYReader
from vtkmodules.vtkIOXML import vtkXMLPolyDataReader
from vtkmodules.vtkRenderingCore import (
    vtkActor,
    vtkFollower,
    vtkPolyDataMapper,
    vtkProperty,
    vtkRenderer,
)
from vtkmodules.vtkRenderingFreeType import vtkVectorText
from vtkmodules.wx.wxVTKRenderWindowInteractor import wxVTKRenderWindowInteractor

from wx.lib import masked
from wx.lib.agw import floatspin
import wx.lib.filebrowsebutton as filebrowse
from wx.lib.wordwrap import wordwrap
from invesalius.pubsub import pub as Publisher
import csv

try:
    from wx.adv import AboutDialogInfo, AboutBox
except ImportError:
    from wx import AboutDialogInfo, AboutBox

import invesalius.constants as const
import invesalius.gui.widgets.gradient as grad
import invesalius.session as ses
import invesalius.utils as utils
import invesalius.data.vtk_utils as vtku
import invesalius.data.coregistration as dcr
from invesalius.gui.widgets.inv_spinctrl import InvSpinCtrl, InvFloatSpinCtrl
from invesalius.gui.widgets import clut_imagedata
from invesalius.gui.widgets.clut_imagedata import CLUTImageDataWidget, EVT_CLUT_NODE_CHANGED
import numpy as np
from numpy.core.umath_tests import inner1d

from invesalius import inv_paths

try:
    from agw import floatspin as FS
except ImportError: # if it's not there locally, try the wxPython lib.
    import wx.lib.agw.floatspin as FS


class MaskEvent(wx.PyCommandEvent):
    def __init__(self , evtType, id, mask_index):
        wx.PyCommandEvent.__init__(self, evtType, id,)
        self.mask_index = mask_index

myEVT_MASK_SET = wx.NewEventType()
EVT_MASK_SET = wx.PyEventBinder(myEVT_MASK_SET, 1)

class NumberDialog(wx.Dialog):
    def __init__(self, message, value=0):
        wx.Dialog.__init__(self, None, -1, "InVesalius 3", size=wx.DefaultSize,
                           pos=wx.DefaultPosition,
                           style=wx.DEFAULT_DIALOG_STYLE)

        # Static text which contains message to user
        label = wx.StaticText(self, -1, message)

        # Numeric value to be changed by user
        num_ctrl = masked.NumCtrl(self, value=value, integerWidth=3,
                                    fractionWidth=2,
                                    allowNegative=True,
                                    signedForegroundColour = "Black")
        self.num_ctrl = num_ctrl

        # Buttons
        btn_ok = wx.Button(self, wx.ID_OK)
        btn_ok.SetHelpText(_("Value will be applied."))
        btn_ok.SetDefault()

        btn_cancel = wx.Button(self, wx.ID_CANCEL)
        btn_cancel.SetHelpText(_("Value will not be applied."))

        btnsizer = wx.StdDialogButtonSizer()
        btnsizer.AddButton(btn_ok)
        btnsizer.AddButton(btn_cancel)
        btnsizer.Realize()


        sizer = wx.BoxSizer(wx.VERTICAL)
        sizer.Add(label, 0, wx.ALIGN_CENTRE|wx.ALL, 5)
        sizer.Add(num_ctrl, 0, wx.ALIGN_CENTRE|wx.ALL, 5)
        sizer.Add(btnsizer, 0, wx.ALL, 5)

        self.SetSizer(sizer)
        sizer.Fit(self)

        self.Centre()

    def SetValue(self, value):
        self.num_ctrl.SetValue(value)

    def GetValue(self):
        return self.num_ctrl.GetValue()


class ResizeImageDialog(wx.Dialog):

    def __init__(self):#, message, value=0):
        wx.Dialog.__init__(self, None, -1, "InVesalius 3", size=wx.DefaultSize,
                          pos=wx.DefaultPosition,
                          style=wx.DEFAULT_DIALOG_STYLE)

        lbl_message = wx.StaticText(self, -1, _("InVesalius is running on a 32-bit operating system or has insufficient memory. \nIf you want to work with 3D surfaces or volume rendering, \nit is recommended to reduce the medical images resolution."))
        icon = wx.ArtProvider.GetBitmap(wx.ART_WARNING, wx.ART_MESSAGE_BOX, (32,32))
        bmp = wx.StaticBitmap(self, -1, icon)

        btn_ok = wx.Button(self, wx.ID_OK)
        btn_ok.SetDefault()

        btn_cancel = wx.Button(self, wx.ID_CANCEL)

        btn_sizer = wx.StdDialogButtonSizer()
        btn_sizer.AddButton(btn_ok)
        btn_sizer.AddButton(btn_cancel)
        btn_sizer.Realize()

        lbl_message_percent = wx.StaticText(self, -1,_("Percentage of original resolution"))

        num_ctrl_percent = InvSpinCtrl(self, -1, value=100, min_value=20, max_value=100)
        self.num_ctrl_porcent = num_ctrl_percent

        sizer_percent = wx.BoxSizer(wx.HORIZONTAL)
        sizer_percent.Add(lbl_message_percent, 0, wx.EXPAND|wx.ALL, 5)
        sizer_percent.Add(num_ctrl_percent, 0, wx.ALL, 5)

        sizer_itens = wx.BoxSizer(wx.VERTICAL)
        sizer_itens.Add(lbl_message, 0, wx.EXPAND|wx.ALL, 5)
        sizer_itens.Add(sizer_percent, 0, wx.EXPAND|wx.ALL, 5)
        sizer_itens.Add(btn_sizer, 0, wx.EXPAND|wx.ALL, 5)

        sizer_general = wx.BoxSizer(wx.HORIZONTAL)
        sizer_general.Add(bmp, 0, wx.ALIGN_CENTRE|wx.ALL, 10)
        sizer_general.Add(sizer_itens, 0, wx.ALL , 5)

        #self.SetAutoLayout(True)
        self.SetSizer(sizer_general)
        sizer_general.Fit(self)
        self.Layout()
        self.Centre()

    def SetValue(self, value):
        self.num_ctrl_porcent.SetValue(value)

    def GetValue(self):
        return self.num_ctrl_porcent.GetValue()

    def Close(self):
        self.Destroy()

def ShowNumberDialog(message, value=0):
    dlg = NumberDialog(message, value)
    dlg.SetValue(value)

    if dlg.ShowModal() == wx.ID_OK:
        return dlg.GetValue()
    dlg.Destroy()

    return 0


class ProgressDialog(object):
    def __init__(self, parent, maximum, abort=False):
        self.title = "InVesalius 3"
        self.msg = _("Loading DICOM files")
        self.maximum = maximum
        self.current = 0
        self.style = wx.PD_APP_MODAL
        if abort:
            self.style = wx.PD_APP_MODAL | wx.PD_CAN_ABORT

        self.dlg = wx.ProgressDialog(self.title,
                                     self.msg,
                                     maximum = self.maximum,
                                     parent = parent,
                                     style  = self.style)

        self.dlg.Bind(wx.EVT_BUTTON, self.Cancel)
        self.dlg.SetSize(wx.Size(250,150))

    def Cancel(self, evt):
        Publisher.sendMessage("Cancel DICOM load")

    def Update(self, value, message):
        if(int(value) != self.maximum):
            try:
                return self.dlg.Update(int(value),message)
            #TODO:
            #Exception in the Windows XP 64 Bits with wxPython 2.8.10
            except(wx._core.PyAssertionError):
                return True
        else:
            return False

    def Close(self):
        self.dlg.Destroy()


# ---------

INV_NON_COMPRESSED = 0
INV_COMPRESSED = 1

WILDCARD_INV_SAVE = _("InVesalius project (*.inv3)|*.inv3") + "|" + \
                    _("InVesalius project compressed (*.inv3)|*.inv3")

WILDCARD_OPEN = "InVesalius 3 project (*.inv3)|*.inv3|" \
                "All files (*.*)|*.*"

WILDCARD_ANALYZE = "Analyze 7.5 (*.hdr)|*.hdr|" \
                   "All files (*.*)|*.*"

WILDCARD_NIFTI = "NIfTI 1 (*.nii;*.nii.gz;*.hdr)|*.nii;*.nii.gz;*.hdr|" \
                 "All files (*.*)|*.*"
#".[jJ][pP][gG]"
WILDCARD_PARREC = "PAR/REC (*.par)|*.par|" \
                  "All files (*.*)|*.*"

WILDCARD_MESH_FILES = "STL File format (*.stl)|*.stl|" \
                      "Standard Polygon File Format (*.ply)|*.ply|" \
                      "Alias Wavefront Object (*.obj)|*.obj|" \
                      "VTK Polydata File Format (*.vtp)|*.vtp|" \
                      "All files (*.*)|*.*"


def ShowOpenProjectDialog():
    # Default system path
    current_dir = os.path.abspath(".")
    session = ses.Session()
    last_directory = session.get('paths', 'last_directory_inv3', '')
    dlg = wx.FileDialog(None, message=_("Open InVesalius 3 project..."),
                        defaultDir=last_directory,
                        defaultFile="", wildcard=WILDCARD_OPEN,
                        style=wx.FD_OPEN|wx.FD_CHANGE_DIR)

    # inv3 filter is default
    dlg.SetFilterIndex(0)

    # Show the dialog and retrieve the user response. If it is the OK response,
    # process the data.
    filepath = None
    try:
        if dlg.ShowModal() == wx.ID_OK:
            # This returns a Python list of files that were selected.
            filepath = dlg.GetPath()
    except(wx._core.PyAssertionError):  # FIX: win64
        filepath = dlg.GetPath()

    if filepath:
        session['paths']['last_directory_inv3'] = os.path.split(filepath)[0]
        session.WriteSessionFile()

    # Destroy the dialog. Don't do this until you are done with it!
    # BAD things can happen otherwise!
    dlg.Destroy()
    os.chdir(current_dir)
    return filepath


def ShowImportDirDialog(self):
    current_dir = os.path.abspath(".")

    if sys.platform == 'win32' or sys.platform.startswith('linux'):
        session = ses.Session()

        if (session.GetLastDicomFolder()):
            folder = session.GetLastDicomFolder()
        else:
            folder = ''
    else:
        folder = ''

    dlg = wx.DirDialog(self, _("Choose a DICOM folder:"), folder,
                        style=wx.DD_DEFAULT_STYLE
                        | wx.DD_DIR_MUST_EXIST
                        | wx.DD_CHANGE_DIR)

    path = None
    try:
        if dlg.ShowModal() == wx.ID_OK:
            # GetPath returns in unicode, if a path has non-ascii characters a
            # UnicodeEncodeError is raised. To avoid this, path is encoded in utf-8
            if sys.platform == "win32":
                path = dlg.GetPath()
            else:
                path = dlg.GetPath().encode('utf-8')

    except(wx._core.PyAssertionError): #TODO: error win64
         if (dlg.GetPath()):
             path = dlg.GetPath()

    if (sys.platform != 'darwin'):
        if (path):
            session.SetLastDicomFolder(path)

    # Only destroy a dialog after you're done with it.
    dlg.Destroy()
    os.chdir(current_dir)
    return path

def ShowImportBitmapDirDialog(self):
    current_dir = os.path.abspath(".")

    #  if sys.platform == 'win32' or sys.platform.startswith('linux'):
        #  session = ses.Session()

        #  if (session.GetLastDicomFolder()):
            #  folder = session.GetLastDicomFolder()
        #  else:
            #  folder = ''
    #  else:
        #  folder = ''
    session = ses.Session()
    last_directory = session.get('paths', 'last_directory_bitmap', '')

    dlg = wx.DirDialog(self, _("Choose a folder with TIFF, BMP, JPG or PNG:"), last_directory,
                        style=wx.DD_DEFAULT_STYLE
                        | wx.DD_DIR_MUST_EXIST
                        | wx.DD_CHANGE_DIR)

    path = None
    try:
        if dlg.ShowModal() == wx.ID_OK:
            # GetPath returns in unicode, if a path has non-ascii characters a
            # UnicodeEncodeError is raised. To avoid this, path is encoded in utf-8
            path = dlg.GetPath()

    except(wx._core.PyAssertionError): #TODO: error win64
         if (dlg.GetPath()):
             path = dlg.GetPath()

    #  if (sys.platform != 'darwin'):
        #  if (path):
            #  session.SetLastDicomFolder(path)

    if path:
        session['paths']['last_directory_bitmap'] = path
        session.WriteSessionFile()

    # Only destroy a dialog after you're done with it.
    dlg.Destroy()
    os.chdir(current_dir)
    return path


def ShowImportOtherFilesDialog(id_type, msg='Import NIFTi 1 file'):
    # Default system path
    session = ses.Session()
    last_directory = session.get('paths', 'last_directory_%d' % id_type, '')
    dlg = wx.FileDialog(None, message=msg, defaultDir=last_directory,
                        defaultFile="", wildcard=WILDCARD_NIFTI,
                        style=wx.FD_OPEN | wx.FD_CHANGE_DIR)

    # if id_type == const.ID_NIFTI_IMPORT:
    #     dlg.SetMessage(_("Import NIFTi 1 file"))
    #     dlg.SetWildcard(WILDCARD_NIFTI)
    # elif id_type == const.ID_TREKKER_MASK:
    #     dlg.SetMessage(_("Import Trekker mask"))
    #     dlg.SetWildcard(WILDCARD_NIFTI)
    # elif id_type == const.ID_TREKKER_IMG:
    #     dlg.SetMessage(_("Import Trekker anatomical image"))
    #     dlg.SetWildcard(WILDCARD_NIFTI)
    # elif id_type == const.ID_TREKKER_FOD:
    #     dlg.SetMessage(_("Import Trekker FOD"))
    #     dlg.SetWildcard(WILDCARD_NIFTI)
    # elif id_type == const.ID_TREKKER_ACT:
    #     dlg.SetMessage(_("Import acantomical labels"))
    #     dlg.SetWildcard(WILDCARD_NIFTI)
    if id_type == const.ID_PARREC_IMPORT:
        dlg.SetMessage(_("Import PAR/REC file"))
        dlg.SetWildcard(WILDCARD_PARREC)
    elif id_type == const.ID_ANALYZE_IMPORT:
        dlg.SetMessage(_("Import Analyze 7.5 file"))
        dlg.SetWildcard(WILDCARD_ANALYZE)

    # inv3 filter is default
    dlg.SetFilterIndex(0)

    # Show the dialog and retrieve the user response. If it is the OK response,
    # process the data.
    filename = None
    try:
        if dlg.ShowModal() == wx.ID_OK:
            # GetPath returns in unicode, if a path has non-ascii characters a
            # UnicodeEncodeError is raised. To avoid this, path is encoded in utf-8
            if sys.platform == "win32":
                filename = dlg.GetPath()
            else:
                filename = dlg.GetPath().encode('utf-8')

    except(wx._core.PyAssertionError):  # TODO: error win64
        if (dlg.GetPath()):
            filename = dlg.GetPath()

    if filename:
        session['paths']['last_directory_%d' % id_type] = os.path.split(dlg.GetPath())[0]
        session.WriteSessionFile()
    # Destroy the dialog. Don't do this until you are done with it!
    # BAD things can happen otherwise!
    dlg.Destroy()
    return filename


def ShowImportMeshFilesDialog():
    # Default system path
    current_dir = os.path.abspath(".")
    session = ses.Session()
    last_directory = session.get('paths', 'last_directory_surface_import', '')
    dlg = wx.FileDialog(None, message=_("Import surface file"),
                        defaultDir=last_directory,
                        wildcard=WILDCARD_MESH_FILES,
                        style=wx.FD_OPEN | wx.FD_CHANGE_DIR)

    # stl filter is default
    dlg.SetFilterIndex(0)

    # Show the dialog and retrieve the user response. If it is the OK response,
    # process the data.
    filename = None
    try:
        if dlg.ShowModal() == wx.ID_OK:
            filename = dlg.GetPath()

    except(wx._core.PyAssertionError):  # TODO: error win64
        if (dlg.GetPath()):
            filename = dlg.GetPath()

    if filename:
        session['paths']['last_directory_surface_import'] = os.path.split(filename)[0]
        session.WriteSessionFile()

    # Destroy the dialog. Don't do this until you are done with it!
    # BAD things can happen otherwise!
    dlg.Destroy()
    os.chdir(current_dir)
    return filename

def ImportMeshCoordSystem():
    msg = _("Was the imported mesh created by InVesalius?")
    if sys.platform == 'darwin':
        dlg = wx.MessageDialog(None, "", msg,
                               wx.YES_NO)
    else:
        dlg = wx.MessageDialog(None, msg, "InVesalius 3",
                               wx.YES_NO)

    if dlg.ShowModal() == wx.ID_YES:
        flag = False
    else:
        flag = True

    dlg.Destroy()
    return flag

def ShowSaveAsProjectDialog(default_filename=None):
    current_dir = os.path.abspath(".")
    session = ses.Session()
    last_directory = session.get('paths', 'last_directory_inv3', '')
    dlg = wx.FileDialog(None,
                        _("Save project as..."), # title
                        last_directory, # last used directory
                        default_filename,
                        WILDCARD_INV_SAVE,
                        wx.FD_SAVE|wx.FD_OVERWRITE_PROMPT)
    #dlg.SetFilterIndex(0) # default is VTI

    filename = None
    try:
        if dlg.ShowModal() == wx.ID_OK:
            filename = dlg.GetPath()
            ok = 1
        else:
            ok = 0
    except(wx._core.PyAssertionError): #TODO: fix win64
        filename = dlg.GetPath()
        ok = 1

    if (ok):
        extension = "inv3"
        if sys.platform != 'win32':
            if filename.split(".")[-1] != extension:
                filename = filename + "." + extension

    if filename:
        session['paths']['last_directory_inv3'] = os.path.split(filename)[0]
        session.WriteSessionFile()

    wildcard = dlg.GetFilterIndex()
    os.chdir(current_dir)
    return filename, wildcard == INV_COMPRESSED


def ShowLoadSaveDialog(message=_(u"Load File"), current_dir=os.path.abspath("."), style=wx.FD_OPEN | wx.FD_CHANGE_DIR,
                       wildcard=_("Registration files (*.obr)|*.obr"), default_filename="", save_ext=None):

    dlg = wx.FileDialog(None, message=message, defaultDir="", defaultFile=default_filename,
                        wildcard=wildcard, style=style)

    # Show the dialog and retrieve the user response. If it is the OK response,
    # process the data.
    filepath = None
    try:
        if dlg.ShowModal() == wx.ID_OK:
            # This returns a Python list of files that were selected.
            filepath = dlg.GetPath()
            ok_press = 1
        else:
            ok_press = 0
    except(wx._core.PyAssertionError):  # FIX: win64
        filepath = dlg.GetPath()
        ok_press = 1

    # fix the extension if set different than expected
    if save_ext and ok_press:
        extension = save_ext
        if sys.platform != 'win32':
            if filepath.split(".")[-1] != extension:
                filepath = filepath + "." + extension

    # Destroy the dialog. Don't do this until you are done with it!
    # BAD things can happen otherwise!
    dlg.Destroy()
    os.chdir(current_dir)

    return filepath


class MessageDialog(wx.Dialog):
    def __init__(self, message):
        wx.Dialog.__init__(self, None, -1, "InVesalius 3",  size=(360, 370), pos=wx.DefaultPosition,
                           style=wx.DEFAULT_DIALOG_STYLE|wx.ICON_INFORMATION)

        # Static text which contains message to user
        label = wx.StaticText(self, -1, message)

        # Buttons
        btn_yes = wx.Button(self, wx.ID_YES)
        btn_yes.SetHelpText("")
        btn_yes.SetDefault()

        btn_no = wx.Button(self, wx.ID_NO)
        btn_no.SetHelpText("")

        btn_cancel = wx.Button(self, wx.ID_CANCEL)
        btn_cancel.SetHelpText("")

        btnsizer = wx.StdDialogButtonSizer()
        btnsizer.AddButton(btn_yes)
        btnsizer.AddButton(btn_cancel)
        btnsizer.AddButton(btn_no)
        btnsizer.Realize()


        sizer = wx.BoxSizer(wx.VERTICAL)
        sizer.Add(label, 0, wx.ALIGN_CENTRE|wx.ALL, 5)
        sizer.Add(btnsizer, 0, wx.ALIGN_CENTER_VERTICAL|
                  wx.ALIGN_CENTER_HORIZONTAL|wx.ALL, 5)
        self.SetSizer(sizer)
        sizer.Fit(self)

        self.Centre()


class UpdateMessageDialog(wx.Dialog):
    def __init__(self, url):
        msg=_("A new version of InVesalius is available. Do you want to open the download website now?")
        title=_("Invesalius Update")
        self.url = url

        wx.Dialog.__init__(self, None, -1, title,  size=(360, 370), pos=wx.DefaultPosition,
                           style=wx.DEFAULT_DIALOG_STYLE|wx.ICON_INFORMATION)

        # Static text which contains message to user
        label = wx.StaticText(self, -1, msg)

        # Buttons
        btn_yes = wx.Button(self, wx.ID_YES)
        btn_yes.SetHelpText("")
        btn_yes.SetDefault()

        btn_no = wx.Button(self, wx.ID_NO)
        btn_no.SetHelpText("")

        btnsizer = wx.StdDialogButtonSizer()
        btnsizer.AddButton(btn_yes)
        btnsizer.AddButton(btn_no)
        btnsizer.Realize()

        sizer = wx.BoxSizer(wx.VERTICAL)
        sizer.Add(label, 0, wx.ALIGN_CENTRE|wx.ALL, 5)
        sizer.Add(btnsizer, 0, wx.ALIGN_CENTER_VERTICAL|
                  wx.ALIGN_CENTER_HORIZONTAL|wx.ALL, 5)
        self.SetSizer(sizer)
        sizer.Fit(self)
        self.Centre()

        btn_yes.Bind(wx.EVT_BUTTON, self._OnYes)
        btn_no.Bind(wx.EVT_BUTTON, self._OnNo)

        # Subscribing to the pubsub event which happens when InVesalius is
        # closed.
        Publisher.subscribe(self._OnCloseInV, 'Exit')

    def _OnYes(self, evt):
        # Launches the default browser with the url to download the new
        # InVesalius version.
        wx.LaunchDefaultBrowser(self.url)
        self.Close()
        self.Destroy()

    def _OnNo(self, evt):
        # Closes and destroy this dialog.
        self.Close()
        self.Destroy()

    def _OnCloseInV(self):
        # Closes and destroy this dialog.
        self.Close()
        self.Destroy()


class MessageBox(wx.Dialog):
    def __init__(self, parent, title, message, caption="InVesalius3 Error"):
        wx.Dialog.__init__(self, parent, title=caption, style=wx.DEFAULT_DIALOG_STYLE|wx.RESIZE_BORDER)

        title_label = wx.StaticText(self, -1, title)

        text = wx.TextCtrl(self, style=wx.TE_MULTILINE|wx.TE_READONLY|wx.BORDER_NONE)
        text.SetValue(message)
        text.SetBackgroundColour(wx.SystemSettings.GetColour(4))

        width, height = text.GetTextExtent("O"*30)
        text.SetMinSize((width, -1))

        btn_ok = wx.Button(self, wx.ID_OK)
        btnsizer = wx.StdDialogButtonSizer()
        btnsizer.AddButton(btn_ok)
        btnsizer.Realize()

        sizer = wx.BoxSizer(wx.VERTICAL)
        sizer.Add(title_label, 0, wx.ALL | wx.EXPAND, 5)
        sizer.Add(text, 1, wx.ALL | wx.EXPAND, 5)
        sizer.Add(btnsizer, 0, wx.ALIGN_CENTER_VERTICAL|wx.EXPAND|wx.ALL, 5)
        self.SetSizer(sizer)
        sizer.Fit(self)
        self.Center()
        self.ShowModal()


class ErrorMessageBox(wx.Dialog):
    def __init__(self, parent, title, message, caption="InVesalius3 Error"):
        wx.Dialog.__init__(self, parent, title=caption, style=wx.DEFAULT_DIALOG_STYLE|wx.RESIZE_BORDER)

        title_label = wx.StaticText(self, -1, title)
        title_width, title_height = title_label.GetSize()

        icon = wx.ArtProvider.GetBitmap(wx.ART_ERROR, wx.ART_MESSAGE_BOX, (title_height * 2, title_height * 2))
        bmp = wx.StaticBitmap(self, -1, icon)

        text = wx.TextCtrl(self, style=wx.TE_MULTILINE|wx.TE_READONLY|wx.BORDER_NONE)
        text.SetValue(message)
        text.SetBackgroundColour(wx.SystemSettings.GetColour(4))

        width, height = text.GetTextExtent("M"*60)
        text.SetMinSize((width, -1))


        btn_ok = wx.Button(self, wx.ID_OK)
        btnsizer = wx.StdDialogButtonSizer()
        btnsizer.AddButton(btn_ok)
        btnsizer.Realize()

        title_sizer = wx.BoxSizer(wx.HORIZONTAL)
        title_sizer.Add(bmp, 0, wx.ALL | wx.EXPAND, 5)
        title_sizer.Add(title_label, 0, wx.ALL | wx.ALIGN_CENTER_VERTICAL, 5)

        sizer = wx.BoxSizer(wx.VERTICAL)
        sizer.Add(title_sizer, 0, wx.ALL | wx.EXPAND, 5)
        sizer.Add(text, 1, wx.ALL | wx.EXPAND, 5)
        sizer.Add(btnsizer, 0, wx.EXPAND | wx.ALL, 5)
        self.SetSizer(sizer)
        sizer.Fit(self)
        self.Center()


def SaveChangesDialog__Old(filename):
    message = _("The project %s has been modified.\nSave changes?")%filename
    dlg = MessageDialog(message)

    answer = dlg.ShowModal()
    dlg.Destroy()
    if answer == wx.ID_YES:
        return 1
    elif answer == wx.ID_NO:
        return 0
    else:
        return -1


def ImportEmptyDirectory(dirpath):
    msg = _("%s is an empty folder.") % dirpath.decode("utf-8")
    if sys.platform == 'darwin':
        dlg = wx.MessageDialog(None, "",
                                msg,
                                wx.ICON_INFORMATION | wx.OK)
    else:
        dlg = wx.MessageDialog(None, msg,
                               "InVesalius 3",
                                wx.ICON_INFORMATION | wx.OK)
    dlg.ShowModal()
    dlg.Destroy()


def ImportOldFormatInvFile():
    msg = _("File was created in a newer InVesalius version. Some functionalities may not work correctly.")
    dlg = wx.MessageDialog(None, msg,
                           "InVesalius 3",
                           wx.ICON_INFORMATION | wx.OK)
    dlg.ShowModal()
    dlg.Destroy()


def ImportInvalidFiles(ftype="DICOM"):
    if ftype == "Bitmap":
        msg =  _("There are no Bitmap, JPEG, PNG or TIFF files in the selected folder.")
    elif ftype == "DICOM":
        msg = _("There are no DICOM files in the selected folder.")
    else:
        msg = _("Invalid file.")

    if sys.platform == 'darwin':
        dlg = wx.MessageDialog(None, "", msg,
                                wx.ICON_INFORMATION | wx.OK)
    else:
        dlg = wx.MessageDialog(None, msg, "InVesalius 3",
                                wx.ICON_INFORMATION | wx.OK)
    dlg.ShowModal()
    dlg.Destroy()


def ImportAnalyzeWarning():
    msg1 = _("Warning! InVesalius has limited support to Analyze format.\n")
    msg2 = _("Slices may be wrongly oriented and functions may not work properly.")
    if sys.platform == 'darwin':
        dlg = wx.MessageDialog(None, "", msg1 + msg2,
                                wx.ICON_INFORMATION | wx.OK)
    else:
        dlg = wx.MessageDialog(None, msg1 + msg2, "InVesalius 3",
                                wx.ICON_INFORMATION | wx.OK)
    dlg.ShowModal()
    dlg.Destroy()


def InexistentMask():
    msg = _("A mask is needed to create a surface.")
    if sys.platform == 'darwin':
        dlg = wx.MessageDialog(None, "", msg,
                                wx.ICON_INFORMATION | wx.OK)
    else:
        dlg = wx.MessageDialog(None, msg, "InVesalius 3",
                                wx.ICON_INFORMATION | wx.OK)
    dlg.ShowModal()
    dlg.Destroy()

def MaskSelectionRequiredForRemoval():
    msg = _("No mask was selected for removal.")
    if sys.platform == 'darwin':
        dlg = wx.MessageDialog(None, "", msg,
                                wx.ICON_INFORMATION | wx.OK)
    else:
        dlg = wx.MessageDialog(None, msg, "InVesalius 3",
                                wx.ICON_INFORMATION | wx.OK)
    dlg.ShowModal()
    dlg.Destroy()

def SurfaceSelectionRequiredForRemoval():
    msg = _("No surface was selected for removal.")
    if sys.platform == 'darwin':
        dlg = wx.MessageDialog(None, "", msg,
                                wx.ICON_INFORMATION | wx.OK)
    else:
        dlg = wx.MessageDialog(None, msg, "InVesalius 3",
                                wx.ICON_INFORMATION | wx.OK)
    dlg.ShowModal()
    dlg.Destroy()


def MeasureSelectionRequiredForRemoval():
    msg = _("No measure was selected for removal.")
    if sys.platform == 'darwin':
        dlg = wx.MessageDialog(None, "", msg,
                                wx.ICON_INFORMATION | wx.OK)
    else:
        dlg = wx.MessageDialog(None, msg, "InVesalius 3",
                                wx.ICON_INFORMATION | wx.OK)
    dlg.ShowModal()
    dlg.Destroy()

def MaskSelectionRequiredForDuplication():
    msg = _("No mask was selected for duplication.")
    if sys.platform == 'darwin':
        dlg = wx.MessageDialog(None, "", msg,
                                wx.ICON_INFORMATION | wx.OK)
    else:
        dlg = wx.MessageDialog(None, msg, "InVesalius 3",
                                wx.ICON_INFORMATION | wx.OK)
    dlg.ShowModal()
    dlg.Destroy()



def SurfaceSelectionRequiredForDuplication():
    msg = _("No surface was selected for duplication.")
    if sys.platform == 'darwin':
        dlg = wx.MessageDialog(None, "", msg,
                                wx.ICON_INFORMATION | wx.OK)
    else:
        dlg = wx.MessageDialog(None, msg, "InVesalius 3",
                                wx.ICON_INFORMATION | wx.OK)
    dlg.ShowModal()
    dlg.Destroy()


# Dialogs for neuronavigation mode
# ----------------------------------

def ShowNavigationTrackerWarning(trck_id, lib_mode):
    """
    Spatial Tracker connection error
    """
    trck = {const.SELECT: 'Tracker',
            const.MTC: 'Claron MicronTracker',
            const.FASTRAK: 'Polhemus FASTRAK',
            const.ISOTRAKII: 'Polhemus ISOTRAK',
            const.PATRIOT: 'Polhemus PATRIOT',
            const.CAMERA: 'CAMERA',
            const.POLARIS: 'NDI Polaris',
            const.POLARISP4: 'NDI Polaris P4',
            const.OPTITRACK: 'Optitrack',
            const.ROBOT: 'Robotic navigation',
            const.DEBUGTRACKRANDOM: 'Debug tracker device (random)',
            const.DEBUGTRACKAPPROACH: 'Debug tracker device (approach)'}

    if lib_mode == 'choose':
        msg = _('No tracking device selected')
    elif lib_mode == 'error':
        msg = trck[trck_id] + _(' is not installed.')
    elif lib_mode == 'disconnect':
        msg = trck[trck_id] + _(' disconnected.')
    else:
        msg = trck[trck_id] + _(' is not connected.')

    if sys.platform == 'darwin':
        dlg = wx.MessageDialog(None, "", msg,
                               wx.ICON_INFORMATION | wx.OK)
    else:
        dlg = wx.MessageDialog(None, msg, "InVesalius 3 - Neuronavigator",
                               wx.ICON_INFORMATION | wx.OK)

    dlg.ShowModal()
    dlg.Destroy()

def ICPcorregistration(fre):
    msg = _("The fiducial registration error is: ") + str(round(fre, 2)) + '\n\n' + \
          _("Would you like to improve accuracy?")
    if sys.platform == 'darwin':
        dlg = wx.MessageDialog(None, "", msg,
                               wx.YES_NO)
    else:
        dlg = wx.MessageDialog(None, msg, "InVesalius 3",
                               wx.YES_NO)

    if dlg.ShowModal() == wx.ID_YES:
        flag = True
    else:
        flag = False

    dlg.Destroy()
    return flag

def ReportICPerror(prev_error, final_error):
    msg = _("Points to scalp distance: ") + str(round(final_error, 2)) + ' mm' + '\n\n' + \
          _("Distance before refine: ") + str(round(prev_error, 2)) + ' mm'
    if sys.platform == 'darwin':
        dlg = wx.MessageDialog(None, "", msg,
                               wx.OK)
    else:
        dlg = wx.MessageDialog(None, msg, "InVesalius 3",
                               wx.OK)
    dlg.ShowModal()
    dlg.Destroy()

def ReportICPPointError():
    msg = _("The last point is more than 20 mm away from the surface") + '\n\n' + _("Please, create a new point.")
    if sys.platform == 'darwin':
        dlg = wx.MessageDialog(None, "", msg,
                               wx.OK)
    else:
        dlg = wx.MessageDialog(None, msg, "InVesalius 3",
                               wx.OK)
    dlg.ShowModal()
    dlg.Destroy()

def ReportICPDistributionError():
    msg = _("The distribution of the transformed points looks wrong.") + '\n\n' +\
          _("It is recommended to remove the points and redone the acquisition")
    if sys.platform == 'darwin':
        dlg = wx.MessageDialog(None, "", msg,
                               wx.OK)
    else:
        dlg = wx.MessageDialog(None, msg, "InVesalius 3",
                               wx.OK)
    dlg.ShowModal()
    dlg.Destroy()

def ShowEnterMarkerID(default):
    msg = _("Edit marker ID")
    if sys.platform == 'darwin':
        dlg = wx.TextEntryDialog(None, "", msg, defaultValue=default)
    else:
        dlg = wx.TextEntryDialog(None, msg, "InVesalius 3", value=default)
    dlg.ShowModal()
    result = dlg.GetValue()
    dlg.Destroy()
    return result


def ShowConfirmationDialog(msg=_('Proceed?')):
    # msg = _("Do you want to delete all markers?")
    if sys.platform == 'darwin':
        dlg = wx.MessageDialog(None, "", msg,
                               wx.OK | wx.CANCEL | wx.ICON_QUESTION)
    else:
        dlg = wx.MessageDialog(None, msg, "InVesalius 3",
                               wx.OK | wx.CANCEL | wx.ICON_QUESTION)
    result = dlg.ShowModal()
    dlg.Destroy()
    return result


def ShowColorDialog(color_current):
    cdata = wx.ColourData()
    cdata.SetColour(wx.Colour(color_current))
    dlg = wx.ColourDialog(None, data=cdata)
    dlg.GetColourData().SetChooseFull(True)

    if dlg.ShowModal() == wx.ID_OK:
        color_new = dlg.GetColourData().GetColour().Get(includeAlpha=False)
    else:
        color_new = None

    dlg.Destroy()
    return color_new

# ----------------------------------


class NewMask(wx.Dialog):
    def __init__(self,
                 parent=None,
                 ID=-1,
                 title="InVesalius 3",
                 size=wx.DefaultSize,
                 pos=wx.DefaultPosition,
                 style=wx.DEFAULT_DIALOG_STYLE,
                 useMetal=False):
        import invesalius.constants as const
        import invesalius.data.mask as mask
        import invesalius.project as prj

        wx.Dialog.__init__(self, parent, ID, title, pos, style=style)
        self.SetExtraStyle(wx.DIALOG_EX_CONTEXTHELP)

        self.CenterOnScreen()

        # This extra style can be set after the UI object has been created.
        if 'wxMac' in wx.PlatformInfo and useMetal:
            self.SetExtraStyle(wx.DIALOG_EX_METAL)

        self.CenterOnScreen()

        # LINE 1: Surface name

        label_mask = wx.StaticText(self, -1, _("New mask name:"))

        default_name =  const.MASK_NAME_PATTERN %(mask.Mask.general_index+2)
        text = wx.TextCtrl(self, -1, "", size=(80,-1))
        text.SetHelpText(_("Name the mask to be created"))
        text.SetValue(default_name)
        self.text = text

        # LINE 2: Threshold of reference

        # Informative label
        label_thresh = wx.StaticText(self, -1, _("Threshold preset:"))

        # Retrieve existing masks
        project = prj.Project()
        thresh_list = sorted(project.threshold_modes.keys())
        default_index = thresh_list.index(_("Bone"))
        self.thresh_list = thresh_list

        # Mask selection combo
        combo_thresh = wx.ComboBox(self, -1, "", choices= self.thresh_list,
                                 style=wx.CB_DROPDOWN|wx.CB_READONLY)
        combo_thresh.SetSelection(default_index)
        if sys.platform != 'win32':
            combo_thresh.SetWindowVariant(wx.WINDOW_VARIANT_SMALL)
        self.combo_thresh = combo_thresh

        # LINE 3: Gradient
        bound_min, bound_max = project.threshold_range
        thresh_min, thresh_max = project.threshold_modes[_("Bone")]
        original_colour = random.choice(const.MASK_COLOUR)
        self.colour = original_colour
        colour = [255*i for i in original_colour]
        colour.append(100)
        gradient = grad.GradientCtrl(self, -1, int(bound_min),
                                     int(bound_max),
                                     int(thresh_min), int(thresh_max),
                                     colour)
        self.gradient = gradient

        # OVERVIEW
        # Sizer that joins content above
        flag_link = wx.EXPAND|wx.GROW|wx.ALL
        flag_button = wx.ALL | wx.EXPAND| wx.GROW

        fixed_sizer = wx.FlexGridSizer(rows=2, cols=2, hgap=10, vgap=10)
        fixed_sizer.AddGrowableCol(0, 1)
        fixed_sizer.AddMany([ (label_mask, 1, flag_link, 5),
                              (text, 1, flag_button, 2),
                              (label_thresh, 1, flag_link, 5),
                              (combo_thresh, 0, flag_button, 1)])#,
                              #(label_quality, 1, flag_link, 5),
                              #(combo_quality, 0, flag_button, 1)])

        # LINE 6: Buttons

        btn_ok = wx.Button(self, wx.ID_OK)
        btn_ok.SetDefault()
        btn_cancel = wx.Button(self, wx.ID_CANCEL)

        btnsizer = wx.StdDialogButtonSizer()
        btnsizer.AddButton(btn_ok)
        btnsizer.AddButton(btn_cancel)
        btnsizer.Realize()

        # OVERVIEW
        # Merge all sizers and checkboxes
        sizer = wx.BoxSizer(wx.VERTICAL)
        sizer.Add(fixed_sizer, 0, wx.ALL|wx.GROW|wx.EXPAND, 15)
        sizer.Add(gradient, 0, wx.BOTTOM|wx.RIGHT|wx.LEFT|wx.EXPAND|wx.GROW, 20)
        sizer.Add(btnsizer, 0, wx.ALIGN_RIGHT|wx.BOTTOM, 10)

        self.SetSizer(sizer)
        sizer.Fit(self)
        self.Layout()

        self.Bind(grad.EVT_THRESHOLD_CHANGED, self.OnSlideChanged, self.gradient)
        self.combo_thresh.Bind(wx.EVT_COMBOBOX, self.OnComboThresh)


    def OnComboThresh(self, evt):
        import invesalius.project as prj
        proj = prj.Project()
        (thresh_min, thresh_max) = proj.threshold_modes[evt.GetString()]
        self.gradient.SetMinimun(thresh_min)
        self.gradient.SetMaximun(thresh_max)

    def OnSlideChanged(self, evt):
        import invesalius.project as prj
        thresh_min = self.gradient.GetMinValue()
        thresh_max = self.gradient.GetMaxValue()
        thresh = (thresh_min, thresh_max)
        proj = prj.Project()
        if thresh  in proj.threshold_modes.values():
            preset_name = proj.threshold_modes.get_key(thresh)[0]
            index = self.thresh_list.index(preset_name)
            self.combo_thresh.SetSelection(index)
        else:
            index = self.thresh_list.index(_("Custom"))
            self.combo_thresh.SetSelection(index)

    def GetValue(self):
        #mask_index = self.combo_mask.GetSelection()
        mask_name = self.text.GetValue()
        thresh_value = [self.gradient.GetMinValue(), self.gradient.GetMaxValue()]
        #quality = const.SURFACE_QUALITY_LIST[self.combo_quality.GetSelection()]
        #fill_holes = self.check_box_holes.GetValue()
        #keep_largest = self.check_box_largest.GetValue()
        #return (mask_index, surface_name, quality, fill_holes, keep_largest)
        return mask_name, thresh_value, self.colour


def InexistentPath(path):
    msg = _("%s does not exist.")%(path)
    if sys.platform == 'darwin':
        dlg = wx.MessageDialog(None, "", msg,
                                wx.ICON_INFORMATION | wx.OK)
    else:
        dlg = wx.MessageDialog(None, msg, "InVesalius 3",
                                wx.ICON_INFORMATION | wx.OK)
    dlg.ShowModal()
    dlg.Destroy()

def MissingFilesForReconstruction():
    msg = _("Please, provide more than one DICOM file for 3D reconstruction")
    if sys.platform == 'darwin':
        dlg = wx.MessageDialog(None, "", msg,
                                wx.ICON_INFORMATION | wx.OK)
    else:
        dlg = wx.MessageDialog(None, msg, "InVesalius 3",
                                wx.ICON_INFORMATION | wx.OK)
    dlg.ShowModal()
    dlg.Destroy()

def SaveChangesDialog(filename, parent):
    current_dir = os.path.abspath(".")
    msg = _(u"The project %s has been modified.\nSave changes?")%filename
    if sys.platform == 'darwin':
        dlg = wx.MessageDialog(None, "", msg,
                               wx.ICON_QUESTION | wx.YES_NO | wx.CANCEL)
    else:
        dlg = wx.MessageDialog(None, msg, "InVesalius 3",
                         wx.ICON_QUESTION | wx.YES_NO | wx.CANCEL)

    try:
        answer = dlg.ShowModal()
    except(wx._core.PyAssertionError): #TODO: FIX win64
        answer =  wx.ID_YES

    dlg.Destroy()
    os.chdir(current_dir)

    if answer == wx.ID_YES:
        return 1
    elif answer == wx.ID_NO:
        return 0
    else:
        return -1

def SaveChangesDialog2(filename):
    current_dir = os.path.abspath(".")
    msg = _("The project %s has been modified.\nSave changes?")%filename
    if sys.platform == 'darwin':
        dlg = wx.MessageDialog(None, "", msg,
                               wx.ICON_QUESTION | wx.YES_NO)
    else:
        dlg = wx.MessageDialog(None, msg,
                               "InVesalius 3",
                               wx.ICON_QUESTION | wx.YES_NO)

    answer = dlg.ShowModal()
    dlg.Destroy()
    os.chdir(current_dir)
    if answer == wx.ID_YES:
        return 1
    else:# answer == wx.ID_NO:
        return 0



def ShowAboutDialog(parent):

    info = AboutDialogInfo()
    info.Name = "InVesalius"
    info.Version = const.INVESALIUS_VERSION
    info.Copyright = _("(c) 2007-2022 Center for Information Technology Renato Archer - CTI")
    info.Description = wordwrap(_("InVesalius is a medical imaging program for 3D reconstruction. It uses a sequence of 2D DICOM image files acquired with CT or MRI scanners. InVesalius allows exporting 3D volumes or surfaces as mesh files for creating physical models of a patient's anatomy using additive manufacturing (3D printing) technologies. The software is developed by Center for Information Technology Renato Archer (CTI), National Council for Scientific and Technological Development (CNPq) and the Brazilian Ministry of Health.\n\n InVesalius must be used only for research. The Center for Information Technology Renato Archer is not responsible for damages caused by the use of this software.\n\n Contact: invesalius@cti.gov.br"), 350, wx.ClientDC(parent))

#       _("InVesalius is a software for medical imaging 3D reconstruction. ")+\
#       _("Its input is a sequency of DICOM 2D image files acquired with CT or MR.\n\n")+\
#       _("The software also allows generating correspondent STL files,")+\
#       _("so the user can print 3D physical models of the patient's anatomy ")+\
#       _("using Rapid Prototyping."), 350, wx.ClientDC(parent))

    icon = wx.Icon(os.path.join(inv_paths.ICON_DIR, "invesalius_64x64.ico"),\
            wx.BITMAP_TYPE_ICO)

    info.SetWebSite("https://www.cti.gov.br/invesalius")
    info.SetIcon(icon)

    info.License = _("GNU GPL (General Public License) version 2")

    info.Developers = [u"Paulo Henrique Junqueira Amorim",
                       u"Thiago Franco de Moraes",
                       u"Hélio Pedrini",
                       u"Jorge Vicente Lopes da Silva",
                       u"Victor Hugo de Oliveira e Souza (navigator)",
                       u"Renan Hiroshi Matsuda (navigator)",
                       u"André Salles Cunha Peres (navigator)",
                       u"Oswaldo Baffa Filho (navigator)",
                       u"Tatiana Al-Chueyr (former)",
                       u"Guilherme Cesar Soares Ruppert (former)",
                       u"Fabio de Souza Azevedo (former)",
                       u"Bruno Lara Bottazzini (contributor)",
                       u"Olly Betts (patches to support wxPython3)"]

    info.Translators = [u"Alex P. Natsios",
                        u"Alicia Perez",
                        u"Anderson Antonio Mamede da Silva",
                        u"Andreas Loupasakis",
                        u"Angelo Pucillo",
                        u"Annalisa Manenti",
                        u"Cheng-Chia Tseng",
                        u"Dan",
                        u"DCamer",
                        u"Dimitris Glezos",
                        u"Eugene Liscio",
                        u"Frédéric Lopez",
                        u"Florin Putura",
                        u"Fri",
                        u"Jangblue",
                        u"Javier de Lima Moreno",
                        u"Kensey Okinawa",
                        u"Maki Sugimoto",
                        u"Mario Regino Moreno Guerra",
                        u"Massimo Crisantemo",
                        u"Nikolai Guschinsky",
                        u"Nikos Korkakakis",
                        u"Raul Bolliger Neto",
                        u"Sebastian Hilbert",
                        u"Semarang Pari",
                        u"Silvério Santos",
                        u"Vasily Shishkin",
                        u"Yohei Sotsuka",
                        u"Yoshihiro Sato"]

    #info.DocWriters = ["Fabio Francisco da Silva (PT)"]

    info.Artists = [u"Otavio Henrique Junqueira Amorim"]

    # Then we call AboutBox providing its info object
    AboutBox(info)


def ShowSavePresetDialog(default_filename="raycasting"):
    dlg = wx.TextEntryDialog(None,
                             _("Save raycasting preset as:"),
                             "InVesalius 3")
    #dlg.SetFilterIndex(0) # default is VTI
    filename = None
    try:
        if dlg.ShowModal() == wx.ID_OK:
            filename = dlg.GetValue()
    except(wx._core.PyAssertionError):
        filename = dlg.GetValue()

    return filename

class NewSurfaceDialog(wx.Dialog):
    def __init__(self, parent=None, ID=-1, title="InVesalius 3", size=wx.DefaultSize,
            pos=wx.DefaultPosition, style=wx.DEFAULT_DIALOG_STYLE,
            useMetal=False):
        import invesalius.constants as const
        import invesalius.data.surface as surface
        import invesalius.project as prj

        wx.Dialog.__init__(self, parent, ID, title, pos, (500,300), style)
        self.SetExtraStyle(wx.DIALOG_EX_CONTEXTHELP)

        self.CenterOnScreen()

        # This extra style can be set after the UI object has been created.
        if 'wxMac' in wx.PlatformInfo and useMetal:
            self.SetExtraStyle(wx.DIALOG_EX_METAL)

        self.CenterOnScreen()

        # LINE 1: Surface name

        label_surface = wx.StaticText(self, -1, _("New surface name:"))

        default_name =  const.SURFACE_NAME_PATTERN %(surface.Surface.general_index+2)
        text = wx.TextCtrl(self, -1, "", size=(80,-1))
        text.SetHelpText(_("Name the surface to be created"))
        text.SetValue(default_name)
        self.text = text

        # LINE 2: Mask of reference

        # Informative label
        label_mask = wx.StaticText(self, -1, _("Mask of reference:"))

        # Retrieve existing masks
        project = prj.Project()
        index_list = sorted(project.mask_dict.keys())
        self.mask_list = [project.mask_dict[index].name for index in index_list]


        # Mask selection combo
        combo_mask = wx.ComboBox(self, -1, "", choices= self.mask_list,
                                     style=wx.CB_DROPDOWN|wx.CB_READONLY)
        combo_mask.SetSelection(len(self.mask_list)-1)
        if sys.platform != 'win32':
            combo_mask.SetWindowVariant(wx.WINDOW_VARIANT_SMALL)
        self.combo_mask = combo_mask

        # LINE 3: Surface quality
        label_quality = wx.StaticText(self, -1, _("Surface quality:"))

        choices =  const.SURFACE_QUALITY_LIST
        style = wx.CB_DROPDOWN|wx.CB_READONLY
        combo_quality = wx.ComboBox(self, -1, "",
                                    choices= choices,
                                    style=style)
        combo_quality.SetSelection(3)
        if sys.platform != 'win32':
            combo_quality.SetWindowVariant(wx.WINDOW_VARIANT_SMALL)
        self.combo_quality = combo_quality


        # OVERVIEW
        # Sizer that joins content above
        flag_link = wx.EXPAND|wx.GROW|wx.ALL
        flag_button = wx.ALL | wx.EXPAND| wx.GROW

        fixed_sizer = wx.FlexGridSizer(rows=2, cols=2, hgap=10, vgap=0)
        fixed_sizer.AddGrowableCol(0, 1)
        fixed_sizer.AddMany([ (label_surface, 1, flag_link, 5),
                              (text, 1, flag_button, 2),
                              (label_mask, 1, flag_link, 5),
                              (combo_mask, 0, flag_button, 1),
                              (label_quality, 1, flag_link, 5),
                              (combo_quality, 0, flag_button, 1)])


        # LINES 4 and 5: Checkboxes
        check_box_holes = wx.CheckBox(self, -1, _("Fill holes"))
        check_box_holes.SetValue(True)
        self.check_box_holes = check_box_holes
        check_box_largest = wx.CheckBox(self, -1, _("Keep largest region"))
        self.check_box_largest = check_box_largest

        # LINE 6: Buttons

        btn_ok = wx.Button(self, wx.ID_OK)
        btn_ok.SetDefault()
        btn_cancel = wx.Button(self, wx.ID_CANCEL)

        btnsizer = wx.StdDialogButtonSizer()
        btnsizer.AddButton(btn_ok)
        btnsizer.AddButton(btn_cancel)
        btnsizer.Realize()

        # OVERVIEW
        # Merge all sizers and checkboxes
        sizer = wx.BoxSizer(wx.VERTICAL)
        sizer.Add(fixed_sizer, 0, wx.TOP|wx.RIGHT|wx.LEFT|wx.GROW|wx.EXPAND, 20)
        sizer.Add(check_box_holes, 0, wx.RIGHT|wx.LEFT, 30)
        sizer.Add(check_box_largest, 0, wx.RIGHT|wx.LEFT, 30)
        sizer.Add(btnsizer, 0, wx.ALIGN_RIGHT|wx.ALL, 10)

        self.SetSizer(sizer)
        sizer.Fit(self)

    def GetValue(self):
        mask_index = self.combo_mask.GetSelection()
        surface_name = self.text.GetValue()
        quality = const.SURFACE_QUALITY_LIST[self.combo_quality.GetSelection()]
        fill_holes = self.check_box_holes.GetValue()
        keep_largest = self.check_box_largest.GetValue()
        return (mask_index, surface_name, quality, fill_holes, keep_largest)



def ExportPicture(type_=""):
    import invesalius.constants as const
    import invesalius.project as proj

    INDEX_TO_EXTENSION = {0: "bmp", 1: "jpg", 2: "png", 3: "ps", 4:"povray", 5:"tiff"}
    WILDCARD_SAVE_PICTURE = _("BMP image")+" (*.bmp)|*.bmp|"+\
                                _("JPG image")+" (*.jpg)|*.jpg|"+\
                                _("PNG image")+" (*.png)|*.png|"+\
                                _("PostScript document")+" (*.ps)|*.ps|"+\
                                _("POV-Ray file")+" (*.pov)|*.pov|"+\
                                _("TIFF image")+" (*.tif)|*.tif"

    INDEX_TO_TYPE = {0: const.FILETYPE_BMP,
                1: const.FILETYPE_JPG,
                2: const.FILETYPE_PNG,
                3: const.FILETYPE_PS,
                4: const.FILETYPE_POV,
                5: const.FILETYPE_TIF}

    utils.debug("ExportPicture")
    project = proj.Project()

    session = ses.Session()
    last_directory = session.get('paths', 'last_directory_screenshot', '')

    project_name = "%s_%s" % (project.name, type_)
    if not sys.platform in ('win32', 'linux2', 'linux'):
        project_name += ".jpg"

    dlg = wx.FileDialog(None,
                        "Save %s picture as..." %type_,
                        last_directory, # last used directory
                        project_name, # filename
                        WILDCARD_SAVE_PICTURE,
                        wx.FD_SAVE|wx.FD_OVERWRITE_PROMPT)
    dlg.SetFilterIndex(1) # default is VTI

    if dlg.ShowModal() == wx.ID_OK:
        filetype_index = dlg.GetFilterIndex()
        filetype = INDEX_TO_TYPE[filetype_index]
        extension = INDEX_TO_EXTENSION[filetype_index]
        filename = dlg.GetPath()
        session['paths']['last_directory_screenshot'] = os.path.split(filename)[0]
        session.WriteSessionFile()
        if sys.platform != 'win32':
            if filename.split(".")[-1] != extension:
                filename = filename + "."+ extension
        return filename, filetype
    else:
        return ()


class SurfaceDialog(wx.Dialog):
    '''
    This dialog is only shown when the mask whose surface will be generate was
    edited. So far, the only options available are the choice of method to
    generate the surface, Binary or `Context aware smoothing', and options from
    `Context aware smoothing'
    '''
    def __init__(self):
        wx.Dialog.__init__(self, None, -1, _('Surface generation options'))
        self._build_widgets()
        self.CenterOnScreen()

    def _build_widgets(self):
        btn_ok = wx.Button(self, wx.ID_OK)
        btn_cancel = wx.Button(self, wx.ID_CANCEL)
        btn_sizer = wx.StdDialogButtonSizer()
        btn_sizer.AddButton(btn_ok)
        btn_sizer.AddButton(btn_cancel)
        btn_sizer.Realize()

        self.ca = SurfaceMethodPanel(self, -1, True)

        self.main_sizer = wx.BoxSizer(wx.VERTICAL)
        self.main_sizer.Add(self.ca, 0, wx.EXPAND|wx.ALL, 5)
        self.main_sizer.Add(btn_sizer, 0, wx.EXPAND | wx.ALL, 5)

        self.SetSizer(self.main_sizer)
        self.Fit()

    def GetOptions(self):
        return self.ca.GetOptions()

    def GetAlgorithmSelected(self):
        return self.ca.GetAlgorithmSelected()


####################### New surface creation dialog ###########################
class SurfaceCreationDialog(wx.Dialog):
    def __init__(self, parent=None, ID=-1, title=_(u"Surface creation"),
                 size=wx.DefaultSize, pos=wx.DefaultPosition,
                 style=wx.DEFAULT_DIALOG_STYLE, useMetal=False,
                 mask_edited=False):

        wx.Dialog.__init__(self, parent, ID, title, pos, size, style)
        self.SetExtraStyle(wx.DIALOG_EX_CONTEXTHELP)
        if 'wxMac' in wx.PlatformInfo and useMetal:
            self.SetExtraStyle(wx.DIALOG_EX_METAL)

        self.CenterOnScreen()

        # It's necessary to create a staticbox before is children widgets
        # because otherwise in MacOSX it'll not be possible to use the mouse in
        # static's children widgets.
        sb_nsd = wx.StaticBox(self, -1, _('Surface creation options'))
        self.nsd = SurfaceCreationOptionsPanel(self, -1)
        self.nsd.Bind(EVT_MASK_SET, self.OnSetMask)
        surface_options_sizer = wx.StaticBoxSizer(sb_nsd, wx.VERTICAL)
        surface_options_sizer.Add(self.nsd, 1, wx.EXPAND|wx.ALL, 5)

        sb_ca = wx.StaticBox(self, -1, _('Surface creation method'))
        self.ca = SurfaceMethodPanel(self, -1, mask_edited)
        surface_method_sizer = wx.StaticBoxSizer(sb_ca, wx.VERTICAL)
        surface_method_sizer.Add(self.ca, 1, wx.EXPAND|wx.ALL, 5)

        btn_ok = wx.Button(self, wx.ID_OK)
        btn_ok.SetDefault()
        btn_cancel = wx.Button(self, wx.ID_CANCEL)

        btnsizer = wx.StdDialogButtonSizer()
        btnsizer.AddButton(btn_ok)
        btnsizer.AddButton(btn_cancel)
        btnsizer.Realize()

        sizer_panels = wx.BoxSizer(wx.HORIZONTAL)
        sizer_panels.Add(surface_options_sizer, 0, wx.EXPAND|wx.ALL, 5)
        sizer_panels.Add(surface_method_sizer, 0, wx.EXPAND|wx.ALL, 5)

        sizer = wx.BoxSizer(wx.VERTICAL)
        sizer.Add(sizer_panels, 0, wx.ALIGN_RIGHT|wx.ALL, 5)
        sizer.Add(btnsizer, 0, wx.ALIGN_RIGHT|wx.ALL, 5)

        self.SetSizer(sizer)
        sizer.Fit(self)

    def OnSetMask(self, evt):
        import invesalius.project as proj
        mask = proj.Project().mask_dict[evt.mask_index]
        self.ca.mask_edited = mask.was_edited
        self.ca.ReloadMethodsOptions()

    def GetValue(self):
        return {"method": self.ca.GetValue(),
                "options": self.nsd.GetValue()}

class SurfaceCreationOptionsPanel(wx.Panel):
    def __init__(self, parent, ID=-1):
        import invesalius.constants as const
        import invesalius.data.surface as surface
        import invesalius.project as prj
        import invesalius.data.slice_ as slc

        wx.Panel.__init__(self, parent, ID)

        # LINE 1: Surface name
        label_surface = wx.StaticText(self, -1, _("New surface name:"))

        default_name =  const.SURFACE_NAME_PATTERN %(surface.Surface.general_index+2)
        text = wx.TextCtrl(self, -1, "", size=(80,-1))
        text.SetHelpText(_("Name the surface to be created"))
        text.SetValue(default_name)
        self.text = text

        # LINE 2: Mask of reference

        # Informative label
        label_mask = wx.StaticText(self, -1, _("Mask of reference:"))

        #Retrieve existing masks
        project = prj.Project()
        index_list = project.mask_dict.keys()
        self.mask_list = [project.mask_dict[index].name for index in sorted(index_list)]

        active_mask = 0
        for idx in project.mask_dict:
            if project.mask_dict[idx] is slc.Slice().current_mask:
                active_mask = idx
                break

        # Mask selection combo
        combo_mask = wx.ComboBox(self, -1, "", choices= self.mask_list,
                                     style=wx.CB_DROPDOWN|wx.CB_READONLY)
        combo_mask.SetSelection(active_mask)
        combo_mask.Bind(wx.EVT_COMBOBOX, self.OnSetMask)
        if sys.platform != 'win32':
            combo_mask.SetWindowVariant(wx.WINDOW_VARIANT_SMALL)
        self.combo_mask = combo_mask

        # LINE 3: Surface quality
        label_quality = wx.StaticText(self, -1, _("Surface quality:"))

        choices =  const.SURFACE_QUALITY_LIST
        style = wx.CB_DROPDOWN|wx.CB_READONLY
        combo_quality = wx.ComboBox(self, -1, "",
                                    choices= choices,
                                    style=style)
        combo_quality.SetSelection(3)
        if sys.platform != 'win32':
            combo_quality.SetWindowVariant(wx.WINDOW_VARIANT_SMALL)
        self.combo_quality = combo_quality

        # OVERVIEW
        # Sizer that joins content above
        flag_link = wx.EXPAND|wx.GROW|wx.ALL
        flag_button = wx.ALL | wx.EXPAND| wx.GROW

        fixed_sizer = wx.FlexGridSizer(rows=3, cols=2, hgap=10, vgap=5)
        fixed_sizer.AddGrowableCol(0, 1)
        fixed_sizer.AddMany([ (label_surface, 1, flag_link, 0),
                              (text, 1, flag_button, 0),
                              (label_mask, 1, flag_link, 0),
                              (combo_mask, 0, flag_button, 0),
                              (label_quality, 1, flag_link, 0),
                              (combo_quality, 0, flag_button, 0)])


        # LINES 4, 5 and 6: Checkboxes
        check_box_border_holes = wx.CheckBox(self, -1, _("Fill border holes"))
        check_box_border_holes.SetValue(False)
        self.check_box_border_holes = check_box_border_holes
        check_box_holes = wx.CheckBox(self, -1, _("Fill holes"))
        check_box_holes.SetValue(False)
        self.check_box_holes = check_box_holes
        check_box_largest = wx.CheckBox(self, -1, _("Keep largest region"))
        self.check_box_largest = check_box_largest

        # OVERVIEW
        # Merge all sizers and checkboxes
        sizer = wx.BoxSizer(wx.VERTICAL)
        sizer.Add(fixed_sizer, 0, wx.TOP|wx.RIGHT|wx.LEFT|wx.GROW|wx.EXPAND, 5)
        sizer.Add(check_box_border_holes, 0, wx.RIGHT|wx.LEFT, 5)
        sizer.Add(check_box_holes, 0, wx.RIGHT|wx.LEFT, 5)
        sizer.Add(check_box_largest, 0, wx.RIGHT|wx.LEFT, 5)

        self.SetSizer(sizer)
        sizer.Fit(self)

    def OnSetMask(self, evt):
        new_evt = MaskEvent(myEVT_MASK_SET, -1, self.combo_mask.GetSelection())
        self.GetEventHandler().ProcessEvent(new_evt)

    def GetValue(self):
        mask_index = self.combo_mask.GetSelection()
        surface_name = self.text.GetValue()
        quality = const.SURFACE_QUALITY_LIST[self.combo_quality.GetSelection()]
        fill_border_holes = self.check_box_border_holes.GetValue()
        fill_holes = self.check_box_holes.GetValue()
        keep_largest = self.check_box_largest.GetValue()
        return {"index": mask_index,
                "name": surface_name,
                "quality": quality,
                "fill_border_holes": fill_border_holes,
                "fill": fill_holes,
                "keep_largest": keep_largest,
                "overwrite": False}


class CAOptions(wx.Panel):
    '''
    Options related to Context aware algorithm:
    Angle: The min angle to a vertex to be considered a staircase vertex;
    Max distance: The max distance a normal vertex must be to calculate its
        weighting;
    Min Weighting: The min weight a vertex must have;
    Steps: The number of iterations the smoothing algorithm have to do.
    '''
    def __init__(self, parent):
        wx.Panel.__init__(self, parent, -1)
        self._build_widgets()

    def _build_widgets(self):
        sb = wx.StaticBox(self, -1, _('Options'))
        self.angle = InvFloatSpinCtrl(self, -1, value=0.7, min_value=0.0,
                                      max_value=1.0, increment=0.1,
                                      digits=1)

        self.max_distance = InvFloatSpinCtrl(self, -1, value=3.0, min_value=0.0,
                                         max_value=100.0, increment=0.1,
                                         digits=2)

        self.min_weight = InvFloatSpinCtrl(self, -1, value=0.5, min_value=0.0,
                                         max_value=1.0, increment=0.1,
                                         digits=1)

        self.steps = InvSpinCtrl(self, -1, value=10, min_value=1, max_value=100)

        layout_sizer = wx.FlexGridSizer(rows=4, cols=2, hgap=5, vgap=5)
        layout_sizer.Add(wx.StaticText(self, -1, _(u'Angle:')),  0, wx.EXPAND)
        layout_sizer.Add(self.angle, 0, wx.EXPAND)
        layout_sizer.Add(wx.StaticText(self, -1, _(u'Max. distance:')),  0, wx.EXPAND)
        layout_sizer.Add(self.max_distance, 0, wx.EXPAND)
        layout_sizer.Add(wx.StaticText(self, -1, _(u'Min. weight:')), 0, wx.EXPAND)
        layout_sizer.Add(self.min_weight, 0, wx.EXPAND)
        layout_sizer.Add(wx.StaticText(self, -1, _(u'N. steps:')),  0, wx.EXPAND)
        layout_sizer.Add(self.steps, 0, wx.EXPAND)

        self.main_sizer = wx.StaticBoxSizer(sb, wx.VERTICAL)
        self.main_sizer.Add(layout_sizer, 0, wx.EXPAND | wx.ALL, 5)
        self.SetSizer(self.main_sizer)

class SurfaceMethodPanel(wx.Panel):
    '''
    This dialog is only shown when the mask whose surface will be generate was
    edited. So far, the only options available are the choice of method to
    generate the surface, Binary or `Context aware smoothing', and options from
    `Context aware smoothing'
    '''
    def __init__(self, parent, id, mask_edited=False):
        wx.Panel.__init__(self, parent, id)

        self.mask_edited = mask_edited
        self.alg_types = {_(u'Default'): 'Default',
                          _(u'Context aware smoothing'): 'ca_smoothing',
                          _(u'Binary'): 'Binary'}
        self.edited_imp = [_(u'Default'), ]

        self._build_widgets()
        self._bind_wx()

    def _build_widgets(self):
        self.ca_options = CAOptions(self)

        self.cb_types = wx.ComboBox(self, -1, _(u'Default'),
                                    choices=[i for i in sorted(self.alg_types)
                                            if not (self.mask_edited and i in self.edited_imp)],
                                    style=wx.CB_READONLY)
        w, h = self.cb_types.GetSize()

        icon = wx.ArtProvider.GetBitmap(wx.ART_INFORMATION, wx.ART_MESSAGE_BOX,
                                        (h * 0.8, h * 0.8))
        self.bmp = wx.StaticBitmap(self, -1, icon)
        self.bmp.SetToolTip(_("It is not possible to use the Default method because the mask was edited."))

        self.method_sizer = wx.BoxSizer(wx.HORIZONTAL)
        self.method_sizer.Add(wx.StaticText(self, -1, _(u'Method:')), 0,
                              wx.EXPAND | wx.ALL, 5)
        self.method_sizer.Add(self.cb_types, 1, wx.EXPAND)
        self.method_sizer.Add(self.bmp, 0, wx.EXPAND|wx.ALL, 5)

        self.main_sizer = wx.BoxSizer(wx.VERTICAL)
        self.main_sizer.Add(self.method_sizer, 0, wx.EXPAND | wx.ALL, 5)
        self.main_sizer.Add(self.ca_options, 0, wx.EXPAND | wx.ALL, 5)

        self.SetSizer(self.main_sizer)
        self.Layout()
        self.Fit()

        if self.mask_edited:
            self.cb_types.SetValue(_(u'Context aware smoothing'))
            self.ca_options.Enable()
            self.method_sizer.Show(self.bmp)
        else:
            self.ca_options.Disable()
            self.method_sizer.Hide(self.bmp)

    def _bind_wx(self):
        self.cb_types.Bind(wx.EVT_COMBOBOX, self._set_cb_types)

    def _set_cb_types(self, evt):
        if self.alg_types[evt.GetString()] == 'ca_smoothing':
            self.ca_options.Enable()
        else:
            self.ca_options.Disable()
        evt.Skip()

    def GetAlgorithmSelected(self):
        try:
            return self.alg_types[self.cb_types.GetValue()]
        except KeyError:
            return self.alg_types[0]

    def GetOptions(self):
        if self.GetAlgorithmSelected() == 'ca_smoothing':
            options = {'angle': self.ca_options.angle.GetValue(),
                       'max distance': self.ca_options.max_distance.GetValue(),
                       'min weight': self.ca_options.min_weight.GetValue(),
                       'steps': self.ca_options.steps.GetValue()}
        else:
            options = {}
        return options

    def GetValue(self):
        algorithm = self.GetAlgorithmSelected()
        options = self.GetOptions()

        return {"algorithm": algorithm,
                "options": options}

    def ReloadMethodsOptions(self):
        self.cb_types.Clear()
        self.cb_types.AppendItems([i for i in sorted(self.alg_types)
                                   if not (self.mask_edited and i in self.edited_imp)])
        if self.mask_edited:
            self.cb_types.SetValue(_(u'Context aware smoothing'))
            self.ca_options.Enable()
            self.method_sizer.Show(self.bmp)
        else:
            self.cb_types.SetValue(_(u'Default'))
            self.ca_options.Disable()
            self.method_sizer.Hide(self.bmp)

        self.method_sizer.Layout()


class ClutImagedataDialog(wx.Dialog):
    def __init__(self, histogram, init, end, nodes=None):
        wx.Dialog.__init__(self, wx.GetApp().GetTopWindow(), -1, style=wx.DEFAULT_DIALOG_STYLE|wx.FRAME_FLOAT_ON_PARENT|wx.STAY_ON_TOP)

        self.histogram = histogram
        self.init = init
        self.end = end
        self.nodes = nodes

        self._init_gui()
        self.bind_events()
        self.bind_events_wx()

    def _init_gui(self):
        self.clut_widget = CLUTImageDataWidget(self, -1, self.histogram,
                                               self.init, self.end, self.nodes)
        sizer = wx.BoxSizer(wx.VERTICAL)
        sizer.Add(self.clut_widget, 1, wx.EXPAND)

        self.SetSizer(sizer)
        self.Fit()

    def bind_events_wx(self):
        self.clut_widget.Bind(EVT_CLUT_NODE_CHANGED, self.OnClutChange)

    def bind_events(self):
        Publisher.subscribe(self._refresh_widget, 'Update clut imagedata widget')

    def OnClutChange(self, evt):
        Publisher.sendMessage('Change colour table from background image from widget',
                              nodes=evt.GetNodes())
        Publisher.sendMessage('Update window level text',
                              window=self.clut_widget.window_width,
                              level=self.clut_widget.window_level)

    def _refresh_widget(self):
        self.clut_widget.Refresh()

    def Show(self, gen_evt=True, show=True):
        super(wx.Dialog, self).Show(show)
        if gen_evt:
            self.clut_widget._generate_event()


class WatershedOptionsPanel(wx.Panel):
    def __init__(self, parent, config):
        wx.Panel.__init__(self, parent)

        self.algorithms = ("Watershed", "Watershed IFT")
        self.con2d_choices = (4, 8)
        self.con3d_choices = (6, 18, 26)

        self.config = config

        self._init_gui()

    def _init_gui(self):
        self.choice_algorithm = wx.RadioBox(self, -1, _(u"Method"),
                                           choices=self.algorithms,
                                           style=wx.NO_BORDER | wx.HORIZONTAL)
        self.choice_algorithm.SetSelection(self.algorithms.index(self.config.algorithm))

        self.choice_2dcon = wx.RadioBox(self, -1, "2D",
                                        choices=[str(i) for i in self.con2d_choices],
                                        style=wx.NO_BORDER | wx.HORIZONTAL)
        self.choice_2dcon.SetSelection(self.con2d_choices.index(self.config.con_2d))

        self.choice_3dcon = wx.RadioBox(self, -1, "3D",
                                        choices=[str(i) for i in self.con3d_choices],
                                        style=wx.NO_BORDER | wx.HORIZONTAL)
        self.choice_3dcon.SetSelection(self.con3d_choices.index(self.config.con_3d))

        self.gaussian_size = InvSpinCtrl(self, -1, value=self.config.mg_size,
                                         min_value=1, max_value=10)

        box_sizer = wx.StaticBoxSizer(wx.StaticBox(self, -1, "Conectivity"), wx.VERTICAL)
        box_sizer.Add(self.choice_2dcon, 0, wx.ALL, 5)
        box_sizer.Add(self.choice_3dcon, 0, wx.ALL, 5)

        g_sizer = wx.BoxSizer(wx.HORIZONTAL)
        g_sizer.Add(wx.StaticText(self, -1, _("Gaussian sigma")), 0, wx.ALIGN_CENTER | wx.ALL, 5)
        g_sizer.Add(self.gaussian_size, 0, wx.ALL, 5)

        sizer = wx.BoxSizer(wx.VERTICAL)
        sizer.Add(self.choice_algorithm, 0, wx.ALL, 5)
        sizer.Add(box_sizer, 1, wx.EXPAND | wx.ALL, 5)
        sizer.Add(g_sizer, 0, wx.ALL, 5)

        self.SetSizer(sizer)
        sizer.Fit(self)
        self.Layout()

    def apply_options(self):
        self.config.algorithm = self.algorithms[self.choice_algorithm.GetSelection()]
        self.config.con_2d = self.con2d_choices[self.choice_2dcon.GetSelection()]
        self.config.con_3d = self.con3d_choices[self.choice_3dcon.GetSelection()]
        self.config.mg_size = self.gaussian_size.GetValue()


class WatershedOptionsDialog(wx.Dialog):
    def __init__(self, config, ID=-1, title=_(u'Watershed'), style=wx.DEFAULT_DIALOG_STYLE|wx.FRAME_FLOAT_ON_PARENT|wx.STAY_ON_TOP):
        wx.Dialog.__init__(self, wx.GetApp().GetTopWindow(), ID, title=title, style=style)

        self.config = config

        self._init_gui()

    def _init_gui(self):
        wop = WatershedOptionsPanel(self, self.config)
        self.wop = wop

        sizer = wx.BoxSizer(wx.VERTICAL)

        btn_ok = wx.Button(self, wx.ID_OK)
        btn_ok.SetDefault()

        btn_cancel = wx.Button(self, wx.ID_CANCEL)

        btnsizer = wx.StdDialogButtonSizer()
        btnsizer.AddButton(btn_ok)
        btnsizer.AddButton(btn_cancel)
        btnsizer.Realize()

        sizer.Add(wop, 0, wx.EXPAND)
        sizer.Add(btnsizer, 0, wx.ALIGN_RIGHT | wx.BOTTOM, 5)

        self.SetSizer(sizer)
        sizer.Fit(self)
        self.Layout()

        btn_ok.Bind(wx.EVT_BUTTON, self.OnOk)
        self.CenterOnScreen()

    def OnOk(self, evt):
        self.wop.apply_options()
        evt.Skip()

class MaskBooleanDialog(wx.Dialog):
    def __init__(self, masks, ID=-1, title=_(u"Boolean operations"), style=wx.DEFAULT_DIALOG_STYLE|wx.FRAME_FLOAT_ON_PARENT|wx.STAY_ON_TOP):
        wx.Dialog.__init__(self, wx.GetApp().GetTopWindow(), ID, title=title, style=style)

        self._init_gui(masks)
        self.CenterOnScreen()

    def _init_gui(self, masks):
        mask_choices = [(masks[i].name, masks[i]) for i in sorted(masks)]
        self.mask1 = wx.ComboBox(self, -1, mask_choices[0][0], choices=[])
        self.mask2 = wx.ComboBox(self, -1, mask_choices[0][0], choices=[])

        for n, m in mask_choices:
            self.mask1.Append(n, m)
            self.mask2.Append(n, m)

        self.mask1.SetSelection(0)

        if len(mask_choices) > 1:
            self.mask2.SetSelection(1)
        else:
            self.mask2.SetSelection(0)

        icon_folder = inv_paths.ICON_DIR
        op_choices = ((_(u"Union"), const.BOOLEAN_UNION, 'bool_union.png'),
                      (_(u"Difference"), const.BOOLEAN_DIFF, 'bool_difference.png'),
                      (_(u"Intersection"), const.BOOLEAN_AND, 'bool_intersection.png'),
                      (_(u"Exclusive disjunction"), const.BOOLEAN_XOR, 'bool_disjunction.png'))
        self.op_boolean = BitmapComboBox(self, -1, op_choices[0][0], choices=[])

        for n, i, f in op_choices:
            bmp = wx.Bitmap(os.path.join(icon_folder, f), wx.BITMAP_TYPE_PNG)
            self.op_boolean.Append(n, bmp, i)

        self.op_boolean.SetSelection(0)

        btn_ok = wx.Button(self, wx.ID_OK)
        btn_ok.SetDefault()

        btn_cancel = wx.Button(self, wx.ID_CANCEL)

        btnsizer = wx.StdDialogButtonSizer()
        btnsizer.AddButton(btn_ok)
        btnsizer.AddButton(btn_cancel)
        btnsizer.Realize()

        gsizer = wx.FlexGridSizer(rows=3, cols=2, hgap=5, vgap=5)

        gsizer.Add(wx.StaticText(self, -1, _(u"Mask 1")), 0, wx.ALIGN_CENTER_VERTICAL)
        gsizer.Add(self.mask1, 1, wx.EXPAND)
        gsizer.Add(wx.StaticText(self, -1, _(u"Operation")), 0, wx.ALIGN_CENTER_VERTICAL)
        gsizer.Add(self.op_boolean, 1, wx.EXPAND)
        gsizer.Add(wx.StaticText(self, -1, _(u"Mask 2")), 0, wx.ALIGN_CENTER_VERTICAL)
        gsizer.Add(self.mask2, 1, wx.EXPAND)

        sizer = wx.BoxSizer(wx.VERTICAL)
        sizer.Add(gsizer, 0, wx.EXPAND | wx.ALL, border=5)
        sizer.Add(btnsizer, 0, wx.EXPAND | wx.ALL, border=5)

        self.SetSizer(sizer)
        sizer.Fit(self)


        btn_ok.Bind(wx.EVT_BUTTON, self.OnOk)

    def OnOk(self, evt):
        op = self.op_boolean.GetClientData(self.op_boolean.GetSelection())
        m1 = self.mask1.GetClientData(self.mask1.GetSelection())
        m2 = self.mask2.GetClientData(self.mask2.GetSelection())

        Publisher.sendMessage('Do boolean operation',
                              operation=op, mask1=m1, mask2=m2)
        Publisher.sendMessage('Reload actual slice')
        Publisher.sendMessage('Refresh viewer')

        self.Close()
        self.Destroy()


class ReorientImageDialog(wx.Dialog):
    def __init__(self, ID=-1, title=_(u'Image reorientation'), style=wx.DEFAULT_DIALOG_STYLE|wx.FRAME_FLOAT_ON_PARENT|wx.STAY_ON_TOP):
        wx.Dialog.__init__(self, wx.GetApp().GetTopWindow(), ID, title=title, style=style)

        self._closed = False

        self._last_ax = "0.0"
        self._last_ay = "0.0"
        self._last_az = "0.0"

        self._init_gui()
        self._bind_events()
        self._bind_events_wx()

    def _init_gui(self):
        interp_methods_choices = ((_(u"Nearest Neighbour"), 0),
                                  (_(u"Trilinear"), 1),
                                  (_(u"Tricubic"), 2),
                                  (_(u"Lanczos (experimental)"), 3))
        self.interp_method = wx.ComboBox(self, -1, choices=[], style=wx.CB_READONLY)
        for txt, im_code in interp_methods_choices:
            self.interp_method.Append(txt, im_code)
        self.interp_method.SetValue(interp_methods_choices[2][0])

        self.anglex = wx.TextCtrl(self, -1, "0.0")
        self.angley = wx.TextCtrl(self, -1, "0.0")
        self.anglez = wx.TextCtrl(self, -1, "0.0")

        self.btnapply = wx.Button(self, -1, _("Apply"))

        sizer = wx.BoxSizer(wx.VERTICAL)

        angles_sizer = wx.FlexGridSizer(3, 2, 5, 5)
        angles_sizer.AddMany([
            (wx.StaticText(self, -1, _("Angle X")), 1, wx.ALIGN_CENTER_VERTICAL | wx.ALL, 5),
            (self.anglex, 0, wx.EXPAND | wx.ALL, 5),

            (wx.StaticText(self, -1, _("Angle Y")), 1, wx.ALIGN_CENTER_VERTICAL | wx.ALL, 5),
            (self.angley, 0, wx.EXPAND | wx.ALL, 5),

            (wx.StaticText(self, -1, _("Angle Z")), 1, wx.ALIGN_CENTER_VERTICAL | wx.ALL, 5),
            (self.anglez, 0, wx.EXPAND | wx.ALL, 5),
        ])

        sizer.Add(wx.StaticText(self, -1, _("Interpolation method:")), 0, wx.EXPAND | wx.TOP | wx.LEFT | wx.RIGHT, 5)
        sizer.Add(self.interp_method, 0, wx.EXPAND | wx.ALL, 5)
        sizer.Add(angles_sizer, 0, wx.EXPAND | wx.ALL, 5)
        sizer.Add(self.btnapply, 0, wx.EXPAND | wx.ALL, 5)
        sizer.AddSpacer(5)

        self.SetSizer(sizer)
        self.Fit()

    def _bind_events(self):
        Publisher.subscribe(self._update_angles, 'Update reorient angles')
        Publisher.subscribe(self._close_dialog, 'Close reorient dialog')

    def _bind_events_wx(self):
        self.interp_method.Bind(wx.EVT_COMBOBOX, self.OnSelect)

        self.anglex.Bind(wx.EVT_KILL_FOCUS, self.OnLostFocus)
        self.angley.Bind(wx.EVT_KILL_FOCUS, self.OnLostFocus)
        self.anglez.Bind(wx.EVT_KILL_FOCUS, self.OnLostFocus)

        self.anglex.Bind(wx.EVT_SET_FOCUS, self.OnSetFocus)
        self.angley.Bind(wx.EVT_SET_FOCUS, self.OnSetFocus)
        self.anglez.Bind(wx.EVT_SET_FOCUS, self.OnSetFocus)

        self.btnapply.Bind(wx.EVT_BUTTON, self.apply_reorientation)
        self.Bind(wx.EVT_CLOSE, self.OnClose)

    def _update_angles(self, angles):
        anglex, angley, anglez = angles
        self.anglex.SetValue("%.3f" % np.rad2deg(anglex))
        self.angley.SetValue("%.3f" % np.rad2deg(angley))
        self.anglez.SetValue("%.3f" % np.rad2deg(anglez))

    def _close_dialog(self):
        self.Destroy()

    def apply_reorientation(self, evt):
        Publisher.sendMessage('Apply reorientation')
        self.Close()

    def OnClose(self, evt):
        self._closed = True
        Publisher.sendMessage('Disable style', style=const.SLICE_STATE_REORIENT)
        Publisher.sendMessage('Enable style', style=const.STATE_DEFAULT)
        self.Destroy()

    def OnSelect(self, evt):
        im_code = self.interp_method.GetClientData(self.interp_method.GetSelection())
        Publisher.sendMessage('Set interpolation method', interp_method=im_code)

    def OnSetFocus(self, evt):
        self._last_ax = self.anglex.GetValue()
        self._last_ay = self.angley.GetValue()
        self._last_az = self.anglez.GetValue()

    def OnLostFocus(self, evt):
        if not self._closed:
            try:
                ax = np.deg2rad(float(self.anglex.GetValue()))
                ay = np.deg2rad(float(self.angley.GetValue()))
                az = np.deg2rad(float(self.anglez.GetValue()))
            except ValueError:
                self.anglex.SetValue(self._last_ax)
                self.angley.SetValue(self._last_ay)
                self.anglez.SetValue(self._last_az)
                return
            Publisher.sendMessage('Set reorientation angles', angles=(ax, ay, az))


class ImportBitmapParameters(wx.Dialog):
    from os import sys

    def __init__(self):
        if sys.platform == 'win32':
            size=wx.Size(380,180)
        else:
            size=wx.Size(380,210)

        wx.Dialog.__init__(self, wx.GetApp().GetTopWindow(), -1,
                           _(u"Create project from bitmap"),
                           size=size,
                           style=wx.DEFAULT_DIALOG_STYLE|wx.FRAME_FLOAT_ON_PARENT|wx.STAY_ON_TOP)

        self.interval = 0

        self._init_gui()
        self.bind_evts()
        self.CenterOnScreen()


    def _init_gui(self):

        import invesalius.project as prj

        p = wx.Panel(self, -1, style = wx.TAB_TRAVERSAL
                     | wx.CLIP_CHILDREN
                     | wx.FULL_REPAINT_ON_RESIZE)

        gbs_principal = self.gbs = wx.GridBagSizer(4,1)

        gbs = self.gbs = wx.GridBagSizer(5, 2)

        flag_labels = wx.ALIGN_RIGHT  | wx.ALIGN_CENTER_VERTICAL

        stx_name = wx.StaticText(p, -1, _(u"Project name:"))
        tx_name = self.tx_name = wx.TextCtrl(p, -1, "InVesalius Bitmap", size=wx.Size(220,-1))

        stx_orientation = wx.StaticText(p, -1, _(u"Slices orientation:"),)
        cb_orientation_options = [_(u'Axial'), _(u'Coronal'), _(u'Sagital')]
        cb_orientation = self.cb_orientation = wx.ComboBox(p, value="Axial", choices=cb_orientation_options,\
                                                size=wx.Size(160,-1), style=wx.CB_DROPDOWN|wx.CB_READONLY)

        stx_spacing = wx.StaticText(p, -1, _(u"Spacing (mm):"))

        gbs.Add(stx_name, (0,0), flag=flag_labels)
        gbs.Add(tx_name, (0,1))
        try:
            gbs.Add(0, 0, (1,0))
        except TypeError:
            gbs.AddStretchSpacer((1,0))

        gbs.Add(stx_orientation, (2,0), flag=flag_labels)
        gbs.Add(cb_orientation, (2,1))

        gbs.Add(stx_spacing, (3,0))
        try:
            gbs.Add(0, 0, (4,0))
        except TypeError:
            gbs.AddStretchSpacer((4,0))

        #--- spacing --------------
        gbs_spacing = wx.GridBagSizer(2, 6)

        stx_spacing_x = stx_spacing_x = wx.StaticText(p, -1, _(u"X:"))
        fsp_spacing_x = self.fsp_spacing_x = InvFloatSpinCtrl(p, -1, min_value=0, max_value=1000000000,
                                            increment=0.25, value=1.0, digits=8)


        stx_spacing_y = stx_spacing_y = wx.StaticText(p, -1, _(u"Y:"))
        fsp_spacing_y = self.fsp_spacing_y = InvFloatSpinCtrl(p, -1, min_value=0, max_value=1000000000,
                                            increment=0.25, value=1.0, digits=8)

        stx_spacing_z = stx_spacing_z = wx.StaticText(p, -1, _(u"Z:"))
        fsp_spacing_z = self.fsp_spacing_z = InvFloatSpinCtrl(p, -1, min_value=0, max_value=1000000000,
                                            increment=0.25, value=1.0, digits=8)


        try:
            proj = prj.Project()

            sx = proj.spacing[0]
            sy = proj.spacing[1]
            sz = proj.spacing[2]

            fsp_spacing_x.SetValue(sx)
            fsp_spacing_y.SetValue(sy)
            fsp_spacing_z.SetValue(sz)

        except(AttributeError):
            pass

        gbs_spacing.Add(stx_spacing_x, (0,0), flag=flag_labels)
        gbs_spacing.Add(fsp_spacing_x, (0,1))

        gbs_spacing.Add(stx_spacing_y, (0,2), flag=flag_labels)
        gbs_spacing.Add(fsp_spacing_y, (0,3))

        gbs_spacing.Add(stx_spacing_z, (0,4), flag=flag_labels)
        gbs_spacing.Add(fsp_spacing_z, (0,5))

        #----- buttons ------------------------
        gbs_button = wx.GridBagSizer(2, 4)

        btn_ok = self.btn_ok= wx.Button(p, wx.ID_OK)
        btn_ok.SetDefault()

        btn_cancel = wx.Button(p, wx.ID_CANCEL)

        try:
            gbs_button.Add(0, 0, (0,2))
        except TypeError:
            gbs_button.AddStretchSpacer((0,2))
        gbs_button.Add(btn_cancel, (1,2))
        gbs_button.Add(btn_ok, (1,3))

        gbs_principal.Add(gbs, (0,0), flag = wx.ALL|wx.EXPAND)
        gbs_principal.Add(gbs_spacing, (1,0),  flag=wx.ALL|wx.EXPAND)
        try:
            gbs_principal.Add(0, 0, (2,0))
        except TypeError:
            gbs_principal.AddStretchSpacer((2,0))
        gbs_principal.Add(gbs_button, (3,0), flag = wx.ALIGN_RIGHT)

        box = wx.BoxSizer()
        box.Add(gbs_principal, 1, wx.ALL|wx.EXPAND, 10)

        p.SetSizer(box)
        box.Fit(self)
        self.Layout()

    def bind_evts(self):
        self.btn_ok.Bind(wx.EVT_BUTTON, self.OnOk)

    def SetInterval(self, v):
        self.interval = v

    def OnOk(self, evt):
        orient_selection = self.cb_orientation.GetSelection()

        if(orient_selection == 1):
            orientation = u"CORONAL"
        elif(orient_selection == 2):
            orientation = u"SAGITTAL"
        else:
            orientation = u"AXIAL"

        values = [self.tx_name.GetValue(), orientation,\
                  self.fsp_spacing_x.GetValue(), self.fsp_spacing_y.GetValue(),\
                  self.fsp_spacing_z.GetValue(), self.interval]
        Publisher.sendMessage('Open bitmap files', rec_data=values)

        self.Close()
        self.Destroy()


def BitmapNotSameSize():

    dlg = wx.MessageDialog(None,_("All bitmaps files must be the same \n width and height size."), 'Error',\
                                wx.OK | wx.ICON_ERROR)

    dlg.ShowModal()
    dlg.Destroy()


class PanelTargeFFill(wx.Panel):
    def __init__(self, parent, ID=-1, style=wx.TAB_TRAVERSAL|wx.NO_BORDER):
        wx.Panel.__init__(self, parent, ID, style=style)
        self._init_gui()

    def _init_gui(self):
        self.target_2d = wx.RadioButton(self, -1, _(u"2D - Actual slice"), style=wx.RB_GROUP)
        self.target_3d = wx.RadioButton(self, -1, _(u"3D - All slices"))

        sizer = wx.GridBagSizer(5, 5)

        try:
            sizer.Add(0, 0, (0, 0))
        except TypeError:
            sizer.AddStretchSpacer((0, 0))
        sizer.Add(self.target_2d, (1, 0), (1, 6), flag=wx.LEFT, border=5)
        sizer.Add(self.target_3d, (2, 0), (1, 6), flag=wx.LEFT, border=5)
        try:
            sizer.Add(0, 0, (3, 0))
        except TypeError:
            sizer.AddStretchSpacer((3, 0))

        self.SetSizer(sizer)
        sizer.Fit(self)
        self.Layout()

class Panel2DConnectivity(wx.Panel):
    def __init__(self, parent, ID=-1, show_orientation=False, style=wx.TAB_TRAVERSAL|wx.NO_BORDER):
        wx.Panel.__init__(self, parent, ID, style=style)
        self._init_gui(show_orientation)

    def _init_gui(self, show_orientation):
        self.conect2D_4 = wx.RadioButton(self, -1, "4", style=wx.RB_GROUP)
        self.conect2D_8 = wx.RadioButton(self, -1, "8")

        sizer = wx.GridBagSizer(5, 5)

        try:
            sizer.Add(0, 0, (0, 0))
        except TypeError:
            sizer.AddStretchSpacer((0, 0))
        sizer.Add(wx.StaticText(self, -1, _(u"2D Connectivity")), (1, 0), (1, 6), flag=wx.LEFT, border=5)
        sizer.Add(self.conect2D_4, (2, 0), flag=wx.LEFT, border=7)
        sizer.Add(self.conect2D_8, (2, 1), flag=wx.LEFT, border=7)
        try:
            sizer.Add(0, 0, (3, 0))
        except TypeError:
            sizer.AddStretchSpacer((3, 0))

        if show_orientation:
            self.cmb_orientation = wx.ComboBox(self, -1, choices=(_(u"Axial"), _(u"Coronal"), _(u"Sagital")), style=wx.CB_READONLY)
            self.cmb_orientation.SetSelection(0)

            sizer.Add(wx.StaticText(self, -1, _(u"Orientation")), (4, 0), (1, 6), flag=wx.LEFT|wx.RIGHT|wx.ALIGN_CENTER_VERTICAL, border=5)
            sizer.Add(self.cmb_orientation, (5, 0), (1, 10), flag=wx.LEFT|wx.RIGHT|wx.EXPAND, border=7)
            try:
                sizer.Add(0, 0, (6, 0))
            except TypeError:
                sizer.AddStretchSpacer((6, 0))

        self.SetSizer(sizer)
        sizer.Fit(self)
        self.Layout()

    def GetConnSelected(self):
        if self.conect2D_4.GetValue():
            return 4
        else:
            return 8

    def GetOrientation(self):
        dic_ori = {
            _(u"Axial"): 'AXIAL',
            _(u"Coronal"): 'CORONAL',
            _(u"Sagital"): 'SAGITAL'
        }

        return dic_ori[self.cmb_orientation.GetStringSelection()]


class Panel3DConnectivity(wx.Panel):
    def __init__(self, parent, ID=-1, style=wx.TAB_TRAVERSAL|wx.NO_BORDER):
        wx.Panel.__init__(self, parent, ID, style=style)
        self._init_gui()

    def _init_gui(self):
        self.conect3D_6 = wx.RadioButton(self, -1, "6", style=wx.RB_GROUP)
        self.conect3D_18 = wx.RadioButton(self, -1, "18")
        self.conect3D_26 = wx.RadioButton(self, -1, "26")

        sizer = wx.GridBagSizer(5, 5)

        try:
            sizer.Add(0, 0, (0, 0))
        except TypeError:
            sizer.AddStretchSpacer((0, 0))
        sizer.Add(wx.StaticText(self, -1, _(u"3D Connectivity")), (1, 0), (1, 6), flag=wx.LEFT, border=5)
        sizer.Add(self.conect3D_6, (2, 0), flag=wx.LEFT, border=9)
        sizer.Add(self.conect3D_18, (2, 1), flag=wx.LEFT, border=9)
        sizer.Add(self.conect3D_26, (2, 2), flag=wx.LEFT, border=9)
        try:
            sizer.Add(0, 0, (3, 0))
        except TypeError:
            sizer.AddStretchSpacer((3, 0))

        self.SetSizer(sizer)
        sizer.Fit(self)
        self.Layout()

    def GetConnSelected(self):
        if self.conect3D_6.GetValue():
            return 6
        elif self.conect3D_18.GetValue():
            return 18
        else:
            return 26


class PanelFFillThreshold(wx.Panel):
    def __init__(self, parent, config, ID=-1, style=wx.TAB_TRAVERSAL|wx.NO_BORDER):
        wx.Panel.__init__(self, parent, ID, style=style)

        self.config = config

        self._init_gui()

    def _init_gui(self):
        import invesalius.project as prj

        project = prj.Project()
        bound_min, bound_max = project.threshold_range
        colour = [i*255 for i in const.MASK_COLOUR[0]]
        colour.append(100)

        self.threshold = grad.GradientCtrl(self, -1, int(bound_min),
                                             int(bound_max), self.config.t0,
                                             self.config.t1, colour)

        # sizer
        sizer = wx.BoxSizer(wx.VERTICAL)
        sizer.AddSpacer(5)
        sizer.Add(self.threshold, 0, wx.EXPAND|wx.LEFT|wx.RIGHT, 5)
        sizer.AddSpacer(5)

        self.SetSizer(sizer)
        sizer.Fit(self)
        self.Layout()

        self.Bind(grad.EVT_THRESHOLD_CHANGING, self.OnSlideChanged, self.threshold)
        self.Bind(grad.EVT_THRESHOLD_CHANGED, self.OnSlideChanged, self.threshold)

    def OnSlideChanged(self, evt):
        self.config.t0 = int(self.threshold.GetMinValue())
        self.config.t1 = int(self.threshold.GetMaxValue())
        print(self.config.t0, self.config.t1)


class PanelFFillDynamic(wx.Panel):
    def __init__(self, parent, config, ID=-1, style=wx.TAB_TRAVERSAL|wx.NO_BORDER):
        wx.Panel.__init__(self, parent, ID, style=style)

        self.config = config

        self._init_gui()

    def _init_gui(self):
        self.use_ww_wl = wx.CheckBox(self, -1,  _(u"Use WW&WL"))
        self.use_ww_wl.SetValue(self.config.use_ww_wl)

        self.deviation_min = InvSpinCtrl(self, -1, value=self.config.dev_min, min_value=0, max_value=10000)
        self.deviation_min.CalcSizeFromTextSize()

        self.deviation_max = InvSpinCtrl(self, -1, value=self.config.dev_max, min_value=0, max_value=10000)
        self.deviation_max.CalcSizeFromTextSize()

        sizer = wx.GridBagSizer(5, 5)

        try:
            sizer.Add(0, 0, (0, 0))
        except TypeError:
            sizer.AddStretchSpacer((0, 0))

        sizer.Add(self.use_ww_wl, (1, 0), (1, 6), flag=wx.LEFT, border=5)

        try:
            sizer.Add(0, 0, (2, 0))
        except TypeError:
            sizer.AddStretchSpacer((2, 0))

        sizer.Add(wx.StaticText(self, -1, _(u"Deviation")), (3, 0), (1, 6), flag=wx.LEFT, border=5)

        sizer.Add(wx.StaticText(self, -1, _(u"Min:")), (4, 0), flag=wx.ALIGN_CENTER_VERTICAL|wx.LEFT, border=9)
        sizer.Add(self.deviation_min, (4, 1))

        sizer.Add(wx.StaticText(self, -1, _(u"Max:")), (4, 2), flag=wx.ALIGN_CENTER_VERTICAL|wx.LEFT, border=9)
        sizer.Add(self.deviation_max, (4, 3))

        try:
            sizer.Add(0, 0, (5, 0))
        except TypeError:
            sizer.AddStretchSpacer((5, 0))

        self.SetSizer(sizer)
        sizer.Fit(self)
        self.Layout()

        self.use_ww_wl.Bind(wx.EVT_CHECKBOX, self.OnSetUseWWWL)
        self.deviation_min.Bind(wx.EVT_SPINCTRL, self.OnSetDeviation)
        self.deviation_max.Bind(wx.EVT_SPINCTRL, self.OnSetDeviation)

    def OnSetUseWWWL(self, evt):
        self.config.use_ww_wl = self.use_ww_wl.GetValue()

    def OnSetDeviation(self, evt):
        self.config.dev_max = self.deviation_max.GetValue()
        self.config.dev_min = self.deviation_min.GetValue()


class PanelFFillConfidence(wx.Panel):
    def __init__(self, parent, config, ID=-1, style=wx.TAB_TRAVERSAL|wx.NO_BORDER):
        wx.Panel.__init__(self, parent, ID, style=style)

        self.config = config

        self._init_gui()

    def _init_gui(self):
        self.use_ww_wl = wx.CheckBox(self, -1,  _(u"Use WW&WL"))
        self.use_ww_wl.SetValue(self.config.use_ww_wl)

        self.spin_mult = InvFloatSpinCtrl(self, -1,
                                          value=self.config.confid_mult,
                                          min_value=1.0, max_value=10.0,
                                          increment=0.1, digits=1)
                                          #  style=wx.TE_PROCESS_TAB|wx.TE_PROCESS_ENTER,
                                          #  agwStyle=floatspin.FS_RIGHT)
        self.spin_mult.CalcSizeFromTextSize()

        self.spin_iters = InvSpinCtrl(self, -1, value=self.config.confid_iters, min_value=0, max_value=100)
        self.spin_iters.CalcSizeFromTextSize()

        sizer = wx.GridBagSizer(5, 5)

        try:
            sizer.Add(0, 0, (0, 0))
        except TypeError:
            sizer.AddStretchSpacer((0, 0))

        sizer.Add(self.use_ww_wl, (1, 0), (1, 6), flag=wx.LEFT, border=5)

        try:
            sizer.Add(0, 0, (2, 0))
        except TypeError:
            sizer.AddStretchSpacer((2, 0))

        sizer.Add(wx.StaticText(self, -1, _(u"Multiplier")), (3, 0), (1, 3), flag=wx.ALIGN_CENTER_VERTICAL|wx.LEFT, border=5)
        sizer.Add(self.spin_mult, (3, 3), (1, 3))

        sizer.Add(wx.StaticText(self, -1, _(u"Iterations")), (4, 0), (1, 3), flag=wx.ALIGN_CENTER_VERTICAL|wx.LEFT, border=5)
        sizer.Add(self.spin_iters, (4, 3), (1, 2))

        try:
            sizer.Add(0, 0, (5, 0))
        except TypeError:
            sizer.AddStretchSpacer((5, 0))

        self.SetSizer(sizer)
        sizer.Fit(self)
        self.Layout()

        self.use_ww_wl.Bind(wx.EVT_CHECKBOX, self.OnSetUseWWWL)
        self.spin_mult.Bind(wx.EVT_SPINCTRL, self.OnSetMult)
        self.spin_iters.Bind(wx.EVT_SPINCTRL, self.OnSetIters)

    def OnSetUseWWWL(self, evt):
        self.config.use_ww_wl = self.use_ww_wl.GetValue()

    def OnSetMult(self, evt):
        self.config.confid_mult = self.spin_mult.GetValue()

    def OnSetIters(self, evt):
        self.config.confid_iters = self.spin_iters.GetValue()


class PanelFFillProgress(wx.Panel):
    def __init__(self, parent, ID=-1, style=wx.TAB_TRAVERSAL|wx.NO_BORDER):
        wx.Panel.__init__(self, parent, ID, style=style)
        self._init_gui()

    def _init_gui(self):
        self.progress = wx.Gauge(self, -1)
        self.lbl_progress_caption = wx.StaticText(self, -1, _("Elapsed time:"))
        self.lbl_time = wx.StaticText(self, -1, _("00:00:00"))

        main_sizer = wx.BoxSizer(wx.VERTICAL)
        main_sizer.Add(self.progress, 0, wx.EXPAND | wx.ALL, 5)
        time_sizer = wx.BoxSizer(wx.HORIZONTAL)
        time_sizer.Add(self.lbl_progress_caption, 0, wx.EXPAND, 0)
        time_sizer.Add(self.lbl_time, 1, wx.EXPAND | wx.LEFT, 5)
        main_sizer.Add(time_sizer, 0, wx.EXPAND | wx.ALL, 5)

        self.SetSizer(main_sizer)
        main_sizer.Fit(self)
        main_sizer.SetSizeHints(self)

    def StartTimer(self):
        self.t0 = time.time()

    def StopTimer(self):
        fmt = "%H:%M:%S"
        self.lbl_time.SetLabel(time.strftime(fmt, time.gmtime(time.time() - self.t0)))
        self.progress.SetValue(0)

    def Pulse(self):
        fmt = "%H:%M:%S"
        self.lbl_time.SetLabel(time.strftime(fmt, time.gmtime(time.time() - self.t0)))
        self.progress.Pulse()


class FFillOptionsDialog(wx.Dialog):
    def __init__(self, title, config):
        wx.Dialog.__init__(self, wx.GetApp().GetTopWindow(), -1, title, style=wx.DEFAULT_DIALOG_STYLE|wx.FRAME_FLOAT_ON_PARENT|wx.STAY_ON_TOP)

        self.config = config

        self._init_gui()

    def _init_gui(self):
        """
        Create the widgets.
        """

        # Target
        if sys.platform == "win32":
            border_style = wx.SIMPLE_BORDER
        else:
            border_style = wx.SUNKEN_BORDER

        self.panel_target = PanelTargeFFill(self, style=border_style|wx.TAB_TRAVERSAL)
        self.panel2dcon = Panel2DConnectivity(self, style=border_style|wx.TAB_TRAVERSAL)
        self.panel3dcon = Panel3DConnectivity(self, style=border_style|wx.TAB_TRAVERSAL)

        if self.config.target == "2D":
            self.panel_target.target_2d.SetValue(1)
            self.panel2dcon.Enable(1)
            self.panel3dcon.Enable(0)
        else:
            self.panel_target.target_3d.SetValue(1)
            self.panel3dcon.Enable(1)
            self.panel2dcon.Enable(0)

        # Connectivity 2D
        if self.config.con_2d == 8:
            self.panel2dcon.conect2D_8.SetValue(1)
        else:
            self.panel2dcon.conect2D_4.SetValue(1)
            self.config.con_2d = 4

        # Connectivity 3D
        if self.config.con_3d == 18:
            self.panel3dcon.conect3D_18.SetValue(1)
        elif self.config.con_3d == 26:
            self.panel3dcon.conect3D_26.SetValue(1)
        else:
            self.panel3dcon.conect3D_6.SetValue(1)

        self.close_btn = wx.Button(self, wx.ID_CLOSE)

        # Sizer
        sizer = wx.BoxSizer(wx.VERTICAL)

        sizer.AddSpacer(5)
        sizer.Add(wx.StaticText(self, -1, _(u"Parameters")), flag=wx.LEFT, border=5)
        sizer.AddSpacer(5)
        sizer.Add(self.panel_target, flag=wx.LEFT|wx.RIGHT|wx.EXPAND, border=7)
        sizer.AddSpacer(5)
        sizer.Add(self.panel2dcon, flag=wx.LEFT|wx.RIGHT|wx.EXPAND, border=7)
        sizer.AddSpacer(5)
        sizer.Add(self.panel3dcon, flag=wx.LEFT|wx.RIGHT|wx.EXPAND, border=7)
        sizer.AddSpacer(5)
        sizer.Add(self.close_btn, 0, flag=wx.ALIGN_RIGHT|wx.RIGHT, border=7)
        sizer.AddSpacer(5)

        self.SetSizer(sizer)
        sizer.Fit(self)
        self.Layout()

        self.close_btn.Bind(wx.EVT_BUTTON, self.OnBtnClose)
        self.Bind(wx.EVT_RADIOBUTTON, self.OnSetRadio)
        self.Bind(wx.EVT_CLOSE, self.OnClose)

    def OnBtnClose(self, evt):
        self.Close()

    def OnSetRadio(self, evt):
        # Target
        if self.panel_target.target_2d.GetValue():
            self.config.target = "2D"
            self.panel2dcon.Enable(1)
            self.panel3dcon.Enable(0)
        else:
            self.config.target = "3D"
            self.panel3dcon.Enable(1)
            self.panel2dcon.Enable(0)

        # 2D
        if self.panel2dcon.conect2D_4.GetValue():
            self.config.con_2d = 4
        elif self.panel2dcon.conect2D_8.GetValue():
            self.config.con_2d = 8

        # 3D
        if self.panel3dcon.conect3D_6.GetValue():
            self.config.con_3d = 6
        elif self.panel3dcon.conect3D_18.GetValue():
            self.config.con_3d = 18
        elif self.panel3dcon.conect3D_26.GetValue():
            self.config.con_3d = 26

    def OnClose(self, evt):
        print("ONCLOSE")
        if self.config.dlg_visible:
            Publisher.sendMessage('Disable style', style=const.SLICE_STATE_MASK_FFILL)
        evt.Skip()
        self.Destroy()


class SelectPartsOptionsDialog(wx.Dialog):
    def __init__(self, config):
        wx.Dialog.__init__(self, wx.GetApp().GetTopWindow(), -1, _(u"Select mask parts"), style=wx.DEFAULT_DIALOG_STYLE|wx.FRAME_FLOAT_ON_PARENT|wx.STAY_ON_TOP)

        self.config = config

        self.SetReturnCode(wx.CANCEL)

        self._init_gui()

    def _init_gui(self):
        self.target_name = wx.TextCtrl(self, -1)
        self.target_name.SetValue(self.config.mask_name)

        # Connectivity 3D
        self.panel3dcon = Panel3DConnectivity(self)
        if self.config.con_3d == 18:
            self.panel3dcon.conect3D_18.SetValue(1)
        elif self.config.con_3d == 26:
            self.panel3dcon.conect3D_26.SetValue(1)
        else:
            self.panel3dcon.conect3D_6.SetValue(1)

        self.btn_ok = wx.Button(self, wx.ID_OK)
        self.btn_cancel = wx.Button(self, wx.ID_CANCEL)

        sizer = wx.BoxSizer(wx.VERTICAL)

        sizer.AddSpacer(5)
        sizer.Add(wx.StaticText(self, -1, _(u"Target mask name")), flag=wx.LEFT, border=5)
        sizer.AddSpacer(5)
        sizer.Add(self.target_name, flag=wx.LEFT|wx.EXPAND|wx.RIGHT, border=9)
        sizer.AddSpacer(5)
        sizer.Add(self.panel3dcon, flag=wx.LEFT|wx.RIGHT|wx.EXPAND)
        sizer.AddSpacer(5)

        btn_sizer = wx.BoxSizer(wx.HORIZONTAL)
        btn_sizer.Add(self.btn_ok, 0)# flag=wx.ALIGN_RIGHT, border=5)
        btn_sizer.Add(self.btn_cancel, 0, flag=wx.LEFT, border=5)

        sizer.Add(btn_sizer, 0, flag=wx.ALIGN_RIGHT|wx.LEFT|wx.RIGHT, border=5)
        sizer.AddSpacer(5)

        self.SetSizer(sizer)
        sizer.Fit(self)
        self.Layout()

        self.btn_ok.Bind(wx.EVT_BUTTON, self.OnOk)
        self.btn_cancel.Bind(wx.EVT_BUTTON, self.OnCancel)

        self.target_name.Bind(wx.EVT_CHAR, self.OnChar)
        self.Bind(wx.EVT_RADIOBUTTON, self.OnSetRadio)
        self.Bind(wx.EVT_CLOSE, self.OnClose)

    def OnOk(self, evt):
        self.SetReturnCode(wx.OK)
        self.Close()

    def OnCancel(self, evt):
        self.SetReturnCode(wx.CANCEL)
        self.Close()

    def OnChar(self, evt):
        evt.Skip()
        self.config.mask_name = self.target_name.GetValue()

    def OnSetRadio(self, evt):
        if self.panel3dcon.conect3D_6.GetValue():
            self.config.con_3d = 6
        elif self.panel3dcon.conect3D_18.GetValue():
            self.config.con_3d = 18
        elif self.panel3dcon.conect3D_26.GetValue():
            self.config.con_3d = 26

    def OnClose(self, evt):
        if self.config.dlg_visible:
            Publisher.sendMessage('Disable style', style=const.SLICE_STATE_SELECT_MASK_PARTS)
        evt.Skip()
        self.Destroy()

class FFillSegmentationOptionsDialog(wx.Dialog):
    def __init__(self, config, ID=-1, title=_(u"Region growing"), style=wx.DEFAULT_DIALOG_STYLE|wx.FRAME_FLOAT_ON_PARENT):
        wx.Dialog.__init__(self, wx.GetApp().GetTopWindow(), ID, title=title, style=style)

        self.config = config

        self._init_gui()

    def _init_gui(self):
        """
        Create the widgets.
        """
        import invesalius.project as prj

        # Target
        if sys.platform == "win32":
            border_style = wx.SIMPLE_BORDER
        else:
            border_style = wx.SUNKEN_BORDER

        self.panel_target = PanelTargeFFill(self, style=border_style|wx.TAB_TRAVERSAL)
        self.panel2dcon = Panel2DConnectivity(self, style=border_style|wx.TAB_TRAVERSAL)
        self.panel3dcon = Panel3DConnectivity(self, style=border_style|wx.TAB_TRAVERSAL)

        if self.config.target == "2D":
            self.panel_target.target_2d.SetValue(1)
            self.panel2dcon.Enable(1)
            self.panel3dcon.Enable(0)
        else:
            self.panel_target.target_3d.SetValue(1)
            self.panel3dcon.Enable(1)
            self.panel2dcon.Enable(0)

        # Connectivity 2D
        if self.config.con_2d == 8:
            self.panel2dcon.conect2D_8.SetValue(1)
        else:
            self.panel2dcon.conect2D_4.SetValue(1)
            self.config.con_2d = 4

        # Connectivity 3D
        if self.config.con_3d == 18:
            self.panel3dcon.conect3D_18.SetValue(1)
        elif self.config.con_3d == 26:
            self.panel3dcon.conect3D_26.SetValue(1)
        else:
            self.panel3dcon.conect3D_6.SetValue(1)

        self.cmb_method = wx.ComboBox(self, -1, choices=(_(u"Dynamic"), _(u"Threshold"), _(u"Confidence")), style=wx.CB_READONLY)

        if self.config.method == 'dynamic':
            self.cmb_method.SetSelection(0)
        elif self.config.method == 'threshold':
            self.cmb_method.SetSelection(1)
        elif self.config.method == 'confidence':
            self.cmb_method.SetSelection(2)

        self.panel_ffill_threshold = PanelFFillThreshold(self, self.config, -1, style=border_style|wx.TAB_TRAVERSAL)
        self.panel_ffill_threshold.SetMinSize((250, -1))
        self.panel_ffill_threshold.Hide()

        self.panel_ffill_dynamic = PanelFFillDynamic(self, self.config, -1, style=border_style|wx.TAB_TRAVERSAL)
        self.panel_ffill_dynamic.SetMinSize((250, -1))
        self.panel_ffill_dynamic.Hide()

        self.panel_ffill_confidence = PanelFFillConfidence(self, self.config, -1, style=border_style|wx.TAB_TRAVERSAL)
        self.panel_ffill_confidence.SetMinSize((250, -1))
        self.panel_ffill_confidence.Hide()

        self.panel_ffill_progress = PanelFFillProgress(self, -1, style=wx.TAB_TRAVERSAL)
        self.panel_ffill_progress.SetMinSize((250, -1))
        # self.panel_ffill_progress.Hide()

        self.close_btn = wx.Button(self, wx.ID_CLOSE)

        # Sizer
        sizer = wx.GridBagSizer(2, 2)

        try:
            sizer.Add(0, 0, (0, 0))
        except TypeError:
            sizer.AddStretchSpacer((0, 0))
        sizer.Add(wx.StaticText(self, -1, _(u"Parameters")), (1, 0), (1, 6), flag=wx.LEFT, border=5)
        try:
            sizer.Add(0, 0, (2, 0))
        except TypeError:
            sizer.AddStretchSpacer((2, 0))
        sizer.Add(self.panel_target, (3, 0), (1, 6), flag=wx.LEFT|wx.RIGHT|wx.EXPAND, border=7)
        try:
            sizer.Add(0, 0, (4, 0))
        except TypeError:
            sizer.AddStretchSpacer((4, 0))
        sizer.Add(self.panel2dcon, (5, 0), (1, 6), flag=wx.LEFT|wx.RIGHT|wx.EXPAND, border=7)
        try:
            sizer.Add(0, 0, (6, 0))
        except TypeError:
            sizer.AddStretchSpacer((6, 0))
        sizer.Add(self.panel3dcon, (7, 0), (1, 6), flag=wx.LEFT|wx.RIGHT|wx.EXPAND, border=7)
        try:
            sizer.Add(0, 0, (8, 0))
        except TypeError:
            sizer.AddStretchSpacer((8, 0))

        sizer.Add(wx.StaticText(self, -1, _(u"Method")), (9, 0), (1, 1), flag=wx.LEFT|wx.ALIGN_CENTER_VERTICAL, border=7)
        sizer.Add(self.cmb_method, (9, 1), (1, 5), flag=wx.LEFT|wx.RIGHT|wx.EXPAND, border=7)

        try:
            sizer.Add(0, 0, (10, 0))
        except TypeError:
            sizer.AddStretchSpacer((10, 0))

        if self.config.method == 'dynamic':
            self.cmb_method.SetSelection(0)
            self.panel_ffill_dynamic.Show()
            sizer.Add(self.panel_ffill_dynamic, (11, 0), (1, 6), flag=wx.LEFT|wx.RIGHT|wx.EXPAND, border=7)
        elif self.config.method == 'confidence':
            self.cmb_method.SetSelection(2)
            self.panel_ffill_confidence.Show()
            sizer.Add(self.panel_ffill_confidence, (11, 0), (1, 6), flag=wx.LEFT|wx.RIGHT|wx.EXPAND, border=7)
        else:
            self.cmb_method.SetSelection(1)
            self.panel_ffill_threshold.Show()
            sizer.Add(self.panel_ffill_threshold, (11, 0), (1, 6), flag=wx.LEFT|wx.RIGHT|wx.EXPAND, border=7)
            self.config.method = 'threshold'

        try:
            sizer.Add(0, 0, (12, 0))
        except TypeError:
            sizer.AddStretchSpacer((12, 0))
        sizer.Add(self.panel_ffill_progress, (13, 0), (1, 6), flag=wx.ALIGN_RIGHT|wx.RIGHT, border=5)
        try:
            sizer.Add(0, 0, (14, 0))
        except TypeError:
            sizer.AddStretchSpacer((14, 0))
        sizer.Add(self.close_btn, (15, 0), (1, 6), flag=wx.ALIGN_RIGHT|wx.RIGHT, border=5)
        try:
            sizer.Add(0, 0, (16, 0))
        except TypeError:
            sizer.AddStretchSpacer((16, 0))

        self.SetSizer(sizer)
        sizer.Fit(self)
        self.Layout()

        self.Bind(wx.EVT_RADIOBUTTON, self.OnSetRadio)
        self.cmb_method.Bind(wx.EVT_COMBOBOX, self.OnSetMethod)
        self.close_btn.Bind(wx.EVT_BUTTON, self.OnBtnClose)
        self.Bind(wx.EVT_CLOSE, self.OnClose)

    def OnSetRadio(self, evt):
        # Target
        if self.panel_target.target_2d.GetValue():
            self.config.target = "2D"
            self.panel2dcon.Enable(1)
            self.panel3dcon.Enable(0)
        else:
            self.config.target = "3D"
            self.panel3dcon.Enable(1)
            self.panel2dcon.Enable(0)

        # 2D
        if self.panel2dcon.conect2D_4.GetValue():
            self.config.con_2d = 4
        elif self.panel2dcon.conect2D_8.GetValue():
            self.config.con_2d = 8

        # 3D
        if self.panel3dcon.conect3D_6.GetValue():
            self.config.con_3d = 6
        elif self.panel3dcon.conect3D_18.GetValue():
            self.config.con_3d = 18
        elif self.panel3dcon.conect3D_26.GetValue():
            self.config.con_3d = 26

    def OnSetMethod(self, evt):
        item_panel = self.GetSizer().FindItemAtPosition((11, 0)).GetWindow()

        if self.cmb_method.GetSelection() == 0:
            self.config.method = 'dynamic'
            item_panel.Hide()
            self.panel_ffill_dynamic.Show()
            self.GetSizer().Replace(item_panel, self.panel_ffill_dynamic)

        elif self.cmb_method.GetSelection() == 2:
            self.config.method = 'confidence'
            item_panel.Hide()
            self.panel_ffill_confidence.Show()
            self.GetSizer().Replace(item_panel, self.panel_ffill_confidence)

        else:
            self.config.method = 'threshold'
            item_panel.Hide()
            self.panel_ffill_threshold.Show()
            self.GetSizer().Replace(item_panel, self.panel_ffill_threshold)

        self.GetSizer().Fit(self)
        self.Layout()

    def OnBtnClose(self, evt):
        self.Close()

    def OnClose(self, evt):
        if self.config.dlg_visible:
            Publisher.sendMessage('Disable style', style=const.SLICE_STATE_MASK_FFILL)
        evt.Skip()
        self.Destroy()


class CropOptionsDialog(wx.Dialog):

    def __init__(self, config, ID=-1, title=_(u"Crop mask"), style=wx.DEFAULT_DIALOG_STYLE|wx.FRAME_FLOAT_ON_PARENT|wx.STAY_ON_TOP):
        self.config = config
        wx.Dialog.__init__(self, wx.GetApp().GetTopWindow(), ID, title=title, style=style)
        self._init_gui()

    def UpdateValues(self, limits):
        xi, xf, yi, yf, zi, zf = limits

        self.tx_axial_i.SetValue(str(zi))
        self.tx_axial_f.SetValue(str(zf))

        self.tx_sagital_i.SetValue(str(xi))
        self.tx_sagital_f.SetValue(str(xf))

        self.tx_coronal_i.SetValue(str(yi))
        self.tx_coronal_f.SetValue(str(yf))

    def _init_gui(self):
        p = wx.Panel(self, -1, style = wx.TAB_TRAVERSAL
                     | wx.CLIP_CHILDREN
                     | wx.FULL_REPAINT_ON_RESIZE)

        gbs_principal = self.gbs = wx.GridBagSizer(4,1)

        gbs = self.gbs = wx.GridBagSizer(3, 4)

        flag_labels = wx.ALIGN_RIGHT  | wx.ALIGN_CENTER_VERTICAL

        txt_style = wx.TE_READONLY

        stx_axial = wx.StaticText(p, -1, _(u"Axial:"))
        self.tx_axial_i = tx_axial_i = wx.TextCtrl(p, -1, "", size=wx.Size(50,-1), style=txt_style)
        stx_axial_t = wx.StaticText(p, -1, _(u" - "))
        self.tx_axial_f = tx_axial_f = wx.TextCtrl(p, -1, "", size=wx.Size(50,-1), style=txt_style)

        gbs.Add(stx_axial, (0,0), flag=flag_labels)
        gbs.Add(tx_axial_i, (0,1))
        gbs.Add(stx_axial_t, (0,2), flag=flag_labels)
        gbs.Add(tx_axial_f, (0,3))

        stx_sagital = wx.StaticText(p, -1, _(u"Sagital:"))
        self.tx_sagital_i = tx_sagital_i = wx.TextCtrl(p, -1, "", size=wx.Size(50,-1), style=txt_style)
        stx_sagital_t = wx.StaticText(p, -1, _(u" - "))
        self.tx_sagital_f = tx_sagital_f = wx.TextCtrl(p, -1, "", size=wx.Size(50,-1), style=txt_style)

        gbs.Add(stx_sagital, (1,0), flag=flag_labels)
        gbs.Add(tx_sagital_i, (1,1))
        gbs.Add(stx_sagital_t, (1,2), flag=flag_labels)
        gbs.Add(tx_sagital_f, (1,3))

        stx_coronal = wx.StaticText(p, -1, _(u"Coronal:"))
        self.tx_coronal_i = tx_coronal_i = wx.TextCtrl(p, -1, "", size=wx.Size(50,-1), style=txt_style)
        stx_coronal_t = wx.StaticText(p, -1, _(u" - "))
        self.tx_coronal_f = tx_coronal_f = wx.TextCtrl(p, -1, "", size=wx.Size(50,-1), style=txt_style)

        gbs.Add(stx_coronal, (2,0), flag=flag_labels)
        gbs.Add(tx_coronal_i, (2,1))
        gbs.Add(stx_coronal_t, (2,2), flag=flag_labels)
        gbs.Add(tx_coronal_f, (2,3))

        gbs_button = wx.GridBagSizer(2, 4)

        btn_ok = self.btn_ok= wx.Button(p, wx.ID_OK)
        btn_ok.SetDefault()

        btn_cancel = wx.Button(p, wx.ID_CANCEL)

        gbs_button.Add(btn_cancel, (0,0))
        gbs_button.Add(btn_ok, (0,1))

        gbs_principal.Add(gbs, (0,0), flag = wx.ALL|wx.EXPAND)
        try:
            gbs_principal.Add(0, 0, (1, 0))
            gbs_principal.Add(0, 0, (2, 0))
        except TypeError:
            gbs_principal.AddStretchSpacer((1, 0))
            gbs_principal.AddStretchSpacer((2, 0))
        gbs_principal.Add(gbs_button, (3,0), flag = wx.ALIGN_RIGHT)

        box = wx.BoxSizer()
        box.Add(gbs_principal, 1, wx.ALL|wx.EXPAND, 10)

        p.SetSizer(box)
        box.Fit(p)
        p.Layout()

        sizer = wx.BoxSizer()
        sizer.Add(p, 1, wx.EXPAND)
        sizer.Fit(self)
        self.Layout()

        Publisher.subscribe(self.UpdateValues, 'Update crop limits into gui')

        btn_ok.Bind(wx.EVT_BUTTON, self.OnOk)
        btn_cancel.Bind(wx.EVT_BUTTON, self.OnClose)
        self.Bind(wx.EVT_CLOSE, self.OnClose)


    def OnOk(self, evt):
        self.config.dlg_visible = False
        Publisher.sendMessage('Crop mask')
        Publisher.sendMessage('Disable style', style=const.SLICE_STATE_CROP_MASK)
        evt.Skip()

    def OnClose(self, evt):
        self.config.dlg_visible = False
        Publisher.sendMessage('Disable style', style=const.SLICE_STATE_CROP_MASK)
        evt.Skip()
        self.Destroy()


class FillHolesAutoDialog(wx.Dialog):
    def __init__(self, title):
        wx.Dialog.__init__(self, wx.GetApp().GetTopWindow(), -1, title, style=wx.DEFAULT_DIALOG_STYLE|wx.FRAME_FLOAT_ON_PARENT|wx.STAY_ON_TOP)
        self._init_gui()

    def _init_gui(self):
        if sys.platform == "win32":
            border_style = wx.SIMPLE_BORDER
        else:
            border_style = wx.SUNKEN_BORDER

        self.spin_size = InvSpinCtrl(self, -1, value=1000, min_value=1, max_value=1000000000)
        self.panel_target = PanelTargeFFill(self, style=border_style|wx.TAB_TRAVERSAL)
        self.panel2dcon = Panel2DConnectivity(self, show_orientation=True, style=border_style|wx.TAB_TRAVERSAL)
        self.panel3dcon = Panel3DConnectivity(self, style=border_style|wx.TAB_TRAVERSAL)

        self.panel2dcon.Enable(1)
        self.panel3dcon.Enable(0)

        self.panel_target.target_2d.SetValue(1)
        self.panel2dcon.conect2D_4.SetValue(1)
        self.panel3dcon.conect3D_6.SetValue(1)

        self.apply_btn = wx.Button(self, wx.ID_APPLY)
        self.close_btn = wx.Button(self, wx.ID_CLOSE)

        # Sizer
        sizer = wx.BoxSizer(wx.VERTICAL)

        sizer.AddSpacer(5)
        sizer.Add(wx.StaticText(self, -1, _(u"Parameters")), flag=wx.LEFT, border=5)
        sizer.AddSpacer(5)

        sizer.Add(self.panel_target, flag=wx.LEFT|wx.RIGHT|wx.EXPAND, border=7)
        sizer.AddSpacer(5)
        sizer.Add(self.panel2dcon, flag=wx.LEFT|wx.RIGHT|wx.EXPAND, border=7)
        sizer.AddSpacer(5)
        sizer.Add(self.panel3dcon, flag=wx.LEFT|wx.RIGHT|wx.EXPAND, border=7)
        sizer.AddSpacer(5)

        spin_sizer = wx.BoxSizer(wx.HORIZONTAL)
        spin_sizer.Add(wx.StaticText(self, -1, _(u"Max hole size")), flag=wx.LEFT|wx.ALIGN_CENTER_VERTICAL, border=5)
        spin_sizer.Add(self.spin_size, 0, flag=wx.LEFT|wx.RIGHT, border=5)
        spin_sizer.Add(wx.StaticText(self, -1, _(u"voxels")), flag=wx.RIGHT|wx.ALIGN_CENTER_VERTICAL, border=5)

        sizer.Add(spin_sizer, 0, flag=wx.LEFT|wx.RIGHT|wx.EXPAND, border=7)
        sizer.AddSpacer(5)

        btn_sizer = wx.BoxSizer(wx.HORIZONTAL)
        btn_sizer.Add(self.apply_btn, 0)# flag=wx.ALIGN_RIGHT, border=5)
        btn_sizer.Add(self.close_btn, 0, flag=wx.LEFT, border=5)

        sizer.Add(btn_sizer, 0, flag=wx.ALIGN_RIGHT|wx.LEFT|wx.RIGHT, border=5)

        sizer.AddSpacer(5)

        self.SetSizer(sizer)
        sizer.Fit(self)
        self.Layout()

        self.apply_btn.Bind(wx.EVT_BUTTON, self.OnApply)
        self.close_btn.Bind(wx.EVT_BUTTON, self.OnBtnClose)
        self.Bind(wx.EVT_RADIOBUTTON, self.OnSetRadio)

    def OnApply(self, evt):
        if self.panel_target.target_2d.GetValue():
            target = "2D"
            conn = self.panel2dcon.GetConnSelected()
            orientation = self.panel2dcon.GetOrientation()
        else:
            target = "3D"
            conn = self.panel3dcon.GetConnSelected()
            orientation = 'VOLUME'

        parameters = {
            'target': target,
            'conn': conn,
            'orientation': orientation,
            'size': self.spin_size.GetValue(),
        }

        Publisher.sendMessage("Fill holes automatically", parameters=parameters)


    def OnBtnClose(self, evt):
        self.Close()
        self.Destroy()

    def OnSetRadio(self, evt):
        # Target
        if self.panel_target.target_2d.GetValue():
            self.panel2dcon.Enable(1)
            self.panel3dcon.Enable(0)
        else:
            self.panel3dcon.Enable(1)
            self.panel2dcon.Enable(0)


class MaskDensityDialog(wx.Dialog):
    def __init__(self, title):
        wx.Dialog.__init__(self, wx.GetApp().GetTopWindow(), -1, _(u"Mask density"),
                           style=wx.DEFAULT_DIALOG_STYLE | wx.FRAME_FLOAT_ON_PARENT)
        self._init_gui()
        self._bind_events()

    def _init_gui(self):
        import invesalius.project as prj
        project = prj.Project()

        self.cmb_mask = wx.ComboBox(self, -1, choices=[], style=wx.CB_READONLY)
        if project.mask_dict.values():
            for mask in project.mask_dict.values():
                self.cmb_mask.Append(mask.name, mask)
            self.cmb_mask.SetValue(list(project.mask_dict.values())[0].name)

        self.calc_button = wx.Button(self, -1, _(u'Calculate'))

        self.mean_density = self._create_selectable_label_text('')
        self.min_density = self._create_selectable_label_text('')
        self.max_density = self._create_selectable_label_text('')
        self.std_density = self._create_selectable_label_text('')


        slt_mask_sizer = wx.FlexGridSizer(rows=1, cols=3, vgap=5, hgap=5)
        slt_mask_sizer.AddMany([
            (wx.StaticText(self, -1, _(u'Mask:'), style=wx.ALIGN_CENTER_VERTICAL),  0, wx.ALIGN_CENTRE),
            (self.cmb_mask, 1, wx.EXPAND),
            (self.calc_button, 0, wx.EXPAND),
        ])

        values_sizer = wx.FlexGridSizer(rows=4, cols=2, vgap=5, hgap=5)
        values_sizer.AddMany([
            (wx.StaticText(self, -1, _(u'Mean:')),  0, wx.ALIGN_CENTER_VERTICAL | wx.ALIGN_RIGHT),
            (self.mean_density, 1, wx.EXPAND),

            (wx.StaticText(self, -1, _(u'Minimun:')),  0, wx.ALIGN_CENTER_VERTICAL | wx.ALIGN_RIGHT),
            (self.min_density, 1, wx.EXPAND),

            (wx.StaticText(self, -1, _(u'Maximun:')),  0, wx.ALIGN_CENTER_VERTICAL | wx.ALIGN_RIGHT),
            (self.max_density, 1, wx.EXPAND),

            (wx.StaticText(self, -1, _(u'Standard deviation:')),  0, wx.ALIGN_CENTER_VERTICAL | wx.ALIGN_RIGHT),
            (self.std_density, 1, wx.EXPAND),
        ])

        sizer = wx.FlexGridSizer(rows=4, cols=1, vgap=5, hgap=5)
        sizer.AddSpacer(5)
        sizer.AddMany([
            (slt_mask_sizer, 1, wx.EXPAND | wx.LEFT | wx.RIGHT | wx.BOTTOM, 5) ,
            (values_sizer, 1, wx.EXPAND | wx.LEFT | wx.RIGHT, 5),
        ])
        sizer.AddSpacer(5)

        self.SetSizer(sizer)
        sizer.Fit(self)
        self.Layout()

        self.CenterOnScreen()

    def _create_selectable_label_text(self, text):
        label = wx.TextCtrl(self, -1, style=wx.TE_READONLY)
        label.SetValue(text)
        #  label.SetBackgroundColour(self.GetBackgroundColour())
        return label

    def _bind_events(self):
        self.calc_button.Bind(wx.EVT_BUTTON, self.OnCalcButton)

    def OnCalcButton(self, evt):
        from invesalius.data.slice_ import Slice
        mask = self.cmb_mask.GetClientData(self.cmb_mask.GetSelection())

        slc = Slice()

        with futures.ThreadPoolExecutor(max_workers=1) as executor:
            future = executor.submit(slc.calc_image_density, mask)
            for c in itertools.cycle(['', '.', '..', '...']):
                s = _(u'Calculating ') + c
                self.mean_density.SetValue(s)
                self.min_density.SetValue(s)
                self.max_density.SetValue(s)
                self.std_density.SetValue(s)
                self.Update()
                self.Refresh()
                if future.done():
                    break
                time.sleep(0.1)

            _min, _max, _mean, _std = future.result()

        self.mean_density.SetValue(str(_mean))
        self.min_density.SetValue(str(_min))
        self.max_density.SetValue(str(_max))
        self.std_density.SetValue(str(_std))

        print(">>>> Area of mask", slc.calc_mask_area(mask))


class ObjectCalibrationDialog(wx.Dialog):

    def __init__(self, tracker, pedal_connection):
        self.tracker = tracker
        self.pedal_connection = pedal_connection

        self.trk_init, self.tracker_id = tracker.GetTrackerInfo()
        self.obj_ref_id = 2
        self.obj_name = None
        self.polydata = None
        self.use_default_object = False
        self.object_fiducial_being_set = None

        self.obj_fiducials = np.full([5, 3], np.nan)
        self.obj_orients = np.full([5, 3], np.nan)

        wx.Dialog.__init__(self, wx.GetApp().GetTopWindow(), -1, _(u"Object calibration"), size=(450, 440),
                           style=wx.DEFAULT_DIALOG_STYLE | wx.FRAME_FLOAT_ON_PARENT|wx.STAY_ON_TOP)

        self._init_gui()
        self.LoadObject()

        self.__bind_events()

    def __bind_events(self):
        Publisher.subscribe(self.SetObjectFiducial, 'Set object fiducial')

    def _init_gui(self):
        self.interactor = wxVTKRenderWindowInteractor(self, -1, size=self.GetSize())
        self.interactor.Enable(1)
        self.ren = vtkRenderer()
        self.interactor.GetRenderWindow().AddRenderer(self.ren)

        # Initialize list of buttons and txtctrls for wx objects
        self.btns_coord = [None] * 5
        self.text_actors = [None] * 5
        self.ball_actors = [None] * 5
        self.txt_coord = [list(), list(), list(), list(), list()]

        # ComboBox for tracker reference mode
        tooltip = wx.ToolTip(_(u"Choose the object reference mode"))
        choice_ref = wx.ComboBox(self, -1, "", size=wx.Size(90, 23),
                                 choices=const.REF_MODE, style=wx.CB_DROPDOWN | wx.CB_READONLY)
        choice_ref.SetToolTip(tooltip)
        choice_ref.Bind(wx.EVT_COMBOBOX, self.OnChooseReferenceMode)
        choice_ref.SetSelection(1)
        choice_ref.Enable(1)
        if self.tracker_id == const.PATRIOT or self.tracker_id == const.ISOTRAKII:
            self.obj_ref_id = 0
            choice_ref.SetSelection(0)
            choice_ref.Enable(0)

        # ComboBox for sensor selection for FASTRAK
        tooltip = wx.ToolTip(_(u"Choose the FASTRAK sensor port"))
        choice_sensor = wx.ComboBox(self, -1, "", size=wx.Size(90, 23),
                                 choices=const.FT_SENSOR_MODE, style=wx.CB_DROPDOWN | wx.CB_READONLY)
        choice_sensor.SetSelection(0)
        choice_sensor.SetToolTip(tooltip)
        choice_sensor.Bind(wx.EVT_COMBOBOX, self.OnChoiceFTSensor)
        if self.tracker_id in [const.FASTRAK, const.DEBUGTRACKRANDOM, const.DEBUGTRACKAPPROACH]:
            choice_sensor.Show(True)
        else:
            choice_sensor.Show(False)
        self.choice_sensor = choice_sensor

        # Buttons to finish or cancel object registration
        tooltip = wx.ToolTip(_(u"Registration done"))
        # btn_ok = wx.Button(self, -1, _(u"Done"), size=wx.Size(90, 30))
        btn_ok = wx.Button(self, wx.ID_OK, _(u"Done"), size=wx.Size(90, 30))
        btn_ok.SetToolTip(tooltip)

        extra_sizer = wx.FlexGridSizer(rows=3, cols=1, hgap=5, vgap=30)
        extra_sizer.AddMany([choice_ref,
                             btn_ok,
                             choice_sensor])

        # Push buttons for object fiducials
        for object_fiducial in const.OBJECT_FIDUCIALS:
            index = object_fiducial['fiducial_index']
            label = object_fiducial['label']
            button_id = object_fiducial['button_id']
            tip = object_fiducial['tip']

            ctrl = wx.ToggleButton(self, button_id, label=label, size=wx.Size(60, 23))
            ctrl.SetToolTip(wx.ToolTip(tip))
            ctrl.Bind(wx.EVT_TOGGLEBUTTON, partial(self.OnObjectFiducialButton, index, ctrl=ctrl))

            self.btns_coord[index] = ctrl

        for m in range(0, 5):
            for n in range(0, 3):
                self.txt_coord[m].append(wx.StaticText(self, -1, label='-',
                                                       style=wx.ALIGN_RIGHT, size=wx.Size(40, 23)))

        coord_sizer = wx.GridBagSizer(hgap=20, vgap=5)

        for m in range(0, 5):
            coord_sizer.Add(self.btns_coord[m], pos=wx.GBPosition(m, 0))
            for n in range(0, 3):
                coord_sizer.Add(self.txt_coord[m][n], pos=wx.GBPosition(m, n + 1), flag=wx.TOP, border=5)

        group_sizer = wx.FlexGridSizer(rows=1, cols=2, hgap=50, vgap=5)
        group_sizer.AddMany([(coord_sizer, 0, wx.LEFT, 20),
                             (extra_sizer, 0, wx.LEFT, 10)])

        main_sizer = wx.BoxSizer(wx.VERTICAL)
        main_sizer.Add(self.interactor, 0, wx.EXPAND)
        main_sizer.Add(group_sizer, 0,
                       wx.EXPAND|wx.GROW|wx.LEFT|wx.TOP|wx.RIGHT|wx.BOTTOM, 10)

        self.SetSizer(main_sizer)
        main_sizer.Fit(self)

    def ObjectImportDialog(self):
        msg = _("Would like to use InVesalius default object?")
        if sys.platform == 'darwin':
            dlg = wx.MessageDialog(None, "", msg,
                                   wx.ICON_QUESTION | wx.YES_NO)
        else:
            dlg = wx.MessageDialog(None, msg,
                                   "InVesalius 3",
                                   wx.ICON_QUESTION | wx.YES_NO)
        answer = dlg.ShowModal()
        dlg.Destroy()

        if answer == wx.ID_YES:
            return 1
        else:  # answer == wx.ID_NO:
            return 0

    def LoadObject(self):
        self.use_default_object = self.ObjectImportDialog()

        if not self.use_default_object:
            filename = ShowImportMeshFilesDialog()

            if filename:
                if filename.lower().endswith('.stl'):
                    reader = vtkSTLReader()
                elif filename.lower().endswith('.ply'):
                    reader = vtkPLYReader()
                elif filename.lower().endswith('.obj'):
                    reader = vtkOBJReader()
                elif filename.lower().endswith('.vtp'):
                    reader = vtkXMLPolyDataReader()
                else:
                    wx.MessageBox(_("File format not recognized by InVesalius"), _("Import surface error"))
                    return
            else:
                filename = os.path.join(inv_paths.OBJ_DIR, "magstim_fig8_coil.stl")
                reader = vtkSTLReader()

                # XXX: If the user cancels the dialog for importing the coil mesh file, the current behavior is to
                #      use the default object after all. A more logical behavior in that case would be to cancel the
                #      whole object calibration, but implementing that would need larger refactoring.
                #
                self.use_default_object = True
        else:
            filename = os.path.join(inv_paths.OBJ_DIR, "magstim_fig8_coil.stl")
            reader = vtkSTLReader()

        if _has_win32api:
            self.obj_name = win32api.GetShortPathName(filename).encode(const.FS_ENCODE)
        else:
            self.obj_name = filename.encode(const.FS_ENCODE)

        reader.SetFileName(self.obj_name)
        reader.Update()
        polydata = reader.GetOutput()
        self.polydata = polydata

        if polydata.GetNumberOfPoints() == 0:
            wx.MessageBox(_("InVesalius was not able to import this surface"), _("Import surface error"))

        transform = vtkTransform()
        transform.RotateZ(90)

        transform_filt = vtkTransformPolyDataFilter()
        transform_filt.SetTransform(transform)
        transform_filt.SetInputData(polydata)
        transform_filt.Update()

        normals = vtkPolyDataNormals()
        normals.SetInputData(transform_filt.GetOutput())
        normals.SetFeatureAngle(80)
        normals.AutoOrientNormalsOn()
        normals.Update()

        mapper = vtkPolyDataMapper()
        mapper.SetInputData(normals.GetOutput())
        mapper.ScalarVisibilityOff()
        #mapper.ImmediateModeRenderingOn()

        obj_actor = vtkActor()
        obj_actor.SetMapper(mapper)

        self.ball_actors[0], self.text_actors[0] = self.OnCreateObjectText('Left', (0,55,0))
        self.ball_actors[1], self.text_actors[1] = self.OnCreateObjectText('Right', (0,-55,0))
        self.ball_actors[2], self.text_actors[2] = self.OnCreateObjectText('Anterior', (23,0,0))

        self.ren.AddActor(obj_actor)
        self.ren.ResetCamera()

        self.interactor.Render()

    def OnCreateObjectText(self, name, coord):
        ball_source = vtkSphereSource()
        ball_source.SetRadius(3)
        mapper = vtkPolyDataMapper()
        mapper.SetInputConnection(ball_source.GetOutputPort())
        ball_actor = vtkActor()
        ball_actor.SetMapper(mapper)
        ball_actor.SetPosition(coord)
        ball_actor.GetProperty().SetColor(1, 0, 0)

        textSource = vtkVectorText()
        textSource.SetText(name)

        mapper = vtkPolyDataMapper()
        mapper.SetInputConnection(textSource.GetOutputPort())
        tactor = vtkFollower()
        tactor.SetMapper(mapper)
        tactor.GetProperty().SetColor(1.0, 0.0, 0.0)
        tactor.SetScale(5)
        ball_position = ball_actor.GetPosition()
        tactor.SetPosition(ball_position[0]+5, ball_position[1]+5, ball_position[2]+10)
        self.ren.AddActor(tactor)
        tactor.SetCamera(self.ren.GetActiveCamera())
        self.ren.AddActor(ball_actor)
        return ball_actor, tactor

    def OnObjectFiducialButton(self, index, evt, ctrl):
        if not self.tracker.IsTrackerInitialized():
            ShowNavigationTrackerWarning(0, 'choose')
            return

        # TODO: The code below until the end of the function is essentially copy-paste from
        #       OnTrackerFiducials function in NeuronavigationPanel class. Probably the easiest
        #       way to deduplicate this would be to create a Fiducial class, which would contain
        #       this code just once.
        #

        # Do not allow several object fiducials to be set at the same time.
        if self.object_fiducial_being_set is not None and self.object_fiducial_being_set != index:
            ctrl.SetValue(False)
            return

        # Called when the button for setting the object fiducial is enabled and either pedal is pressed
        # or the button is pressed again.
        #
        def set_fiducial_callback(state):
            if state:
                Publisher.sendMessage('Set object fiducial', fiducial_index=index)

                ctrl.SetValue(False)
                self.object_fiducial_being_set = None

        if ctrl.GetValue():
            self.object_fiducial_being_set = index

            if self.pedal_connection is not None:
                self.pedal_connection.add_callback(
                    name='fiducial',
                    callback=set_fiducial_callback,
                    remove_when_released=True,
                )
        else:
            set_fiducial_callback(True)

            if self.pedal_connection is not None:
                self.pedal_connection.remove_callback(name='fiducial')

    def SetObjectFiducial(self, fiducial_index):
        coord, coord_raw = self.tracker.GetTrackerCoordinates(
            # XXX: Always use static reference mode when getting the coordinates. This is what the
            #      code did previously, as well. At some point, it should probably be thought through
            #      if this is actually what we want or if it should be changed somehow.
            #
            ref_mode_id=const.STATIC_REF,
            n_samples=const.CALIBRATION_TRACKER_SAMPLES,
        )

        # XXX: The condition below happens when setting the "fixed" coordinate in the object calibration.
        #      The case is not handled by GetTrackerCoordinates function, therefore redo some computation
        #      that is already done once by GetTrackerCoordinates, namely, invert the y-coordinate.
        #
        #      (What is done here does not seem to be completely consistent with "always use static reference
        #      mode" principle above, but it's hard to come up with a simple change to increase the consistency
        #      and not change the function to the point of potentially breaking it.)
        #
        if self.obj_ref_id and fiducial_index == 4:
            coord = coord_raw[self.obj_ref_id, :]
        else:
            coord = coord_raw[0, :]

        if fiducial_index == 3:
            coord = np.zeros([6,])

        # Update text controls with tracker coordinates
        if coord is not None or np.sum(coord) != 0.0:
            self.obj_fiducials[fiducial_index, :] = coord[:3]
            self.obj_orients[fiducial_index, :] = coord[3:]
            for i in [0, 1, 2]:
                self.txt_coord[fiducial_index][i].SetLabel(str(round(coord[i], 1)))
                if self.text_actors[fiducial_index]:
                    self.text_actors[fiducial_index].GetProperty().SetColor(0.0, 1.0, 0.0)
                    self.ball_actors[fiducial_index].GetProperty().SetColor(0.0, 1.0, 0.0)
            self.Refresh()
        else:
            ShowNavigationTrackerWarning(0, 'choose')

    def OnChooseReferenceMode(self, evt):
        # When ref mode is changed the tracker coordinates are set to nan
        # This is for Polhemus FASTRAK wrapper, where the sensor attached to the object can be the stylus (Static
        # reference - Selection 0 - index 0 for coordinates) or can be a 3rd sensor (Dynamic reference - Selection 1 -
        # index 2 for coordinates)
        # I use the index 2 directly here to send to the coregistration module where it is possible to access without
        # any conditional statement the correct index of coordinates.

        if evt.GetSelection() == 1:
            self.obj_ref_id = 2
            if self.tracker_id in [const.FASTRAK, const.DEBUGTRACKRANDOM, const.DEBUGTRACKAPPROACH]:
                self.choice_sensor.Show(self.obj_ref_id)
        else:
            self.obj_ref_id = 0
            self.choice_sensor.Show(self.obj_ref_id)

        for m in range(0, 5):
            self.obj_fiducials[m, :] = np.full([1, 3], np.nan)
            self.obj_orients[m, :] = np.full([1, 3], np.nan)
            for n in range(0, 3):
                self.txt_coord[m][n].SetLabel('-')

        # Used to update choice sensor controls
        self.Layout()

    def OnChoiceFTSensor(self, evt):
        if evt.GetSelection():
            self.obj_ref_id = 3
        else:
            self.obj_ref_id = 0

    def GetValue(self):
        return self.obj_fiducials, self.obj_orients, self.obj_ref_id, self.obj_name, self.polydata, self.use_default_object

class ICPCorregistrationDialog(wx.Dialog):

    def __init__(self, nav_prop):
        import invesalius.project as prj

        self.m_change = nav_prop[0]
        self.tracker = nav_prop[1]
        self.obj_ref_id = 2
        self.obj_name = None
        self.obj_actor = None
        self.polydata = None
        self.m_icp = None
        self.initial_focus = None
        self.prev_error = None
        self.final_error = None
        self.icp_mode = 0
        self.actors_static_points = []
        self.point_coord = []
        self.actors_transformed_points = []

        self.obj_fiducials = np.full([5, 3], np.nan)
        self.obj_orients = np.full([5, 3], np.nan)

        wx.Dialog.__init__(self, wx.GetApp().GetTopWindow(), -1, _(u"Refine Corregistration"), size=(380, 440),
                           style=wx.DEFAULT_DIALOG_STYLE | wx.FRAME_FLOAT_ON_PARENT|wx.STAY_ON_TOP)

        self.proj = prj.Project()

        self._init_gui()

    def _init_gui(self):
        self.interactor = wxVTKRenderWindowInteractor(self, -1, size=self.GetSize())
        self.interactor.Enable(1)
        self.ren = vtkRenderer()
        self.interactor.GetRenderWindow().AddRenderer(self.ren)

        self.timer = wx.Timer(self)
        self.Bind(wx.EVT_TIMER, self.OnUpdate, self.timer)

        txt_surface = wx.StaticText(self, -1, _('Select the surface:'))
        txt_mode = wx.StaticText(self, -1, _('Registration mode:'))

        combo_surface_name = wx.ComboBox(self, -1, size=(210, 23),
                                         style=wx.CB_DROPDOWN | wx.CB_READONLY)
        # combo_surface_name.SetSelection(0)
        if sys.platform != 'win32':
            combo_surface_name.SetWindowVariant(wx.WINDOW_VARIANT_SMALL)
        combo_surface_name.Bind(wx.EVT_COMBOBOX, self.OnComboName)
        for n in range(len(self.proj.surface_dict)):
            combo_surface_name.Insert(str(self.proj.surface_dict[n].name), n)

        self.combo_surface_name = combo_surface_name

        init_surface = 0
        combo_surface_name.SetSelection(init_surface)
        self.surface = self.proj.surface_dict[init_surface].polydata
        self.LoadActor()

        tooltip = wx.ToolTip(_("Choose the registration mode:"))
        choice_icp_method = wx.ComboBox(self, -1, "", size=(100, 23),
                                        choices=([_("Affine"), _("Similarity"), _("RigidBody")]),
                                        style=wx.CB_DROPDOWN|wx.CB_READONLY)
        choice_icp_method.SetSelection(0)
        choice_icp_method.SetToolTip(tooltip)
        choice_icp_method.Bind(wx.EVT_COMBOBOX, self.OnChoiceICPMethod)

        # Buttons to acquire and remove points
        create_point = wx.Button(self, -1, label=_('Create point'))
        create_point.Bind(wx.EVT_BUTTON, self.OnCreatePoint)

        cont_point = wx.ToggleButton(self, -1, label=_('Continuous acquisition'))
        cont_point.Bind(wx.EVT_TOGGLEBUTTON, partial(self.OnContinuousAcquisition, btn=cont_point))
        self.cont_point = cont_point

        btn_reset = wx.Button(self, -1, label=_('Remove points'))
        btn_reset.Bind(wx.EVT_BUTTON, self.OnReset)

        btn_apply_icp = wx.Button(self, -1, label=_('Apply registration'))
        btn_apply_icp.Bind(wx.EVT_BUTTON, self.OnICP)
        btn_apply_icp.Enable(False)
        self.btn_apply_icp = btn_apply_icp

        tooltip = wx.ToolTip(_(u"Refine done"))
        btn_ok = wx.Button(self, wx.ID_OK, _(u"Done"))
        btn_ok.SetToolTip(tooltip)
        btn_ok.Enable(False)
        self.btn_ok = btn_ok

        btn_cancel = wx.Button(self, wx.ID_CANCEL)
        btn_cancel.SetHelpText("")

        top_sizer = wx.FlexGridSizer(rows=2, cols=2, hgap=50, vgap=5)
        top_sizer.AddMany([txt_surface, txt_mode,
                           combo_surface_name, choice_icp_method])

        btn_acqui_sizer = wx.FlexGridSizer(rows=1, cols=3, hgap=15, vgap=15)
        btn_acqui_sizer.AddMany([create_point, cont_point, btn_reset])

        btn_ok_sizer = wx.FlexGridSizer(rows=1, cols=3, hgap=20, vgap=20)
        btn_ok_sizer.AddMany([btn_apply_icp, btn_ok, btn_cancel])

        btn_sizer = wx.FlexGridSizer(rows=2, cols=1, hgap=50, vgap=20)
        btn_sizer.AddMany([(btn_acqui_sizer, 1, wx.ALIGN_CENTER_HORIZONTAL),
                            (btn_ok_sizer, 1, wx.ALIGN_RIGHT)])

        self.progress = wx.Gauge(self, -1)

        main_sizer = wx.BoxSizer(wx.VERTICAL)
        main_sizer.Add(top_sizer, 0, wx.LEFT|wx.TOP|wx.BOTTOM, 10)
        main_sizer.Add(self.interactor, 0, wx.EXPAND)
        main_sizer.Add(btn_sizer, 0,
                       wx.EXPAND|wx.GROW|wx.LEFT|wx.TOP|wx.BOTTOM, 10)
        main_sizer.Add(self.progress, 0, wx.EXPAND | wx.ALL, 5)

        self.SetSizer(main_sizer)
        main_sizer.Fit(self)

    def LoadActor(self):
        '''
        Load the selected actor from the project (self.surface) into the scene
        :return:
        '''
        mapper = vtkPolyDataMapper()
        mapper.SetInputData(self.surface)
        mapper.ScalarVisibilityOff()
        #mapper.ImmediateModeRenderingOn()

        obj_actor = vtkActor()
        obj_actor.SetMapper(mapper)
        self.obj_actor = obj_actor

        poses_recorded = vtku.Text()
        poses_recorded.SetSize(const.TEXT_SIZE_LARGE)
        poses_recorded.SetPosition((const.X, const.Y))
        poses_recorded.ShadowOff()
        poses_recorded.SetValue("Poses recorded: ")

        collect_points = vtku.Text()
        collect_points.SetSize(const.TEXT_SIZE_LARGE)
        collect_points.SetPosition((const.X+0.35, const.Y))
        collect_points.ShadowOff()
        collect_points.SetValue("0")
        self.collect_points = collect_points

        txt_markers_not_detected = vtku.Text()
        txt_markers_not_detected.SetSize(const.TEXT_SIZE_LARGE)
        txt_markers_not_detected.SetPosition((const.X+0.50, const.Y))
        txt_markers_not_detected.ShadowOff()
        txt_markers_not_detected.SetColour((1, 0, 0))
        txt_markers_not_detected.SetValue("Markers not detected")
        txt_markers_not_detected.actor.VisibilityOff()
        self.txt_markers_not_detected = txt_markers_not_detected.actor

        self.ren.AddActor(obj_actor)
        self.ren.AddActor(poses_recorded.actor)
        self.ren.AddActor(collect_points.actor)
        self.ren.AddActor(txt_markers_not_detected.actor)
        self.ren.ResetCamera()
        self.interactor.Render()

    def RemoveAllActors(self):
        self.ren.RemoveAllViewProps()
        self.actors_static_points = []
        self.point_coord = []
        self.actors_transformed_points = []
        self.m_icp = None
        self.SetProgress(0)
        self.btn_apply_icp.Enable(False)
        self.btn_ok.Enable(False)
        self.ren.ResetCamera()
        self.interactor.Render()

    def RemoveSinglePointActor(self):
        self.ren.RemoveActor(self.actors_static_points[-1])
        self.actors_static_points.pop()
        self.point_coord.pop()
        self.collect_points.SetValue(str(int(self.collect_points.GetValue()) - 1))
        self.interactor.Render()

    def GetCurrentCoord(self):
        coord_raw, markers_flag = self.tracker.TrackerCoordinates.GetCoordinates()
        coord, _ = dcr.corregistrate_dynamic((self.m_change, 0), coord_raw, const.DEFAULT_REF_MODE, [None, None])
        return coord[:3], markers_flag

    def AddMarker(self, size, colour, coord):
        """
        Points are rendered into the scene. These points give visual information about the registration.
        :param size: value of the marker size
        :type size: int
        :param colour: RGB Color Code for the marker
        :type colour: tuple (int(R),int(G),int(B))
        :param coord: x, y, z of the marker
        :type coord: np.ndarray
        """

        x, y, z = coord[0], -coord[1], coord[2]

        ball_ref = vtkSphereSource()
        ball_ref.SetRadius(size)
        ball_ref.SetCenter(x, y, z)

        mapper = vtkPolyDataMapper()
        mapper.SetInputConnection(ball_ref.GetOutputPort())

        prop = vtkProperty()
        prop.SetColor(colour[0:3])

        #adding a new actor for the present ball
        sphere_actor = vtkActor()

        sphere_actor.SetMapper(mapper)
        sphere_actor.SetProperty(prop)

        self.ren.AddActor(sphere_actor)
        self.actors_static_points.append(sphere_actor)
        self.point_coord.append([x, y, z])

        self.collect_points.SetValue(str(int(self.collect_points.GetValue()) + 1))

        self.interactor.Render()

        if len(self.point_coord) >= 5 and self.btn_apply_icp.IsEnabled() is False:
            self.btn_apply_icp.Enable(True)

        if self.progress.GetValue() != 0:
            self.SetProgress(0)

    def SetProgress(self, progress):
        self.progress.SetValue(progress * 100)
        self.interactor.Render()

    def vtkmatrix_to_numpy(self, matrix):
        """
        Copies the elements of a vtkMatrix4x4 into a numpy array.

        :param matrix: The matrix to be copied into an array.
        :type matrix: vtk.vtkMatrix4x4
        :rtype: numpy.ndarray
        """
        m = np.ones((4, 4))
        for i in range(4):
            for j in range(4):
                m[i, j] = matrix.GetElement(i, j)
        return m

    def SetCameraVolume(self, position):
        """
        Positioning of the camera based on the acquired point
        :param position: x, y, z of the last acquired point
        :return:
        """
        cam_focus = np.array([position[0], -position[1], position[2]])
        cam = self.ren.GetActiveCamera()

        if self.initial_focus is None:
            self.initial_focus = np.array(cam.GetFocalPoint())

        cam_pos0 = np.array(cam.GetPosition())
        cam_focus0 = np.array(cam.GetFocalPoint())
        v0 = cam_pos0 - cam_focus0
        v0n = np.sqrt(inner1d(v0, v0))

        v1 = (cam_focus - self.initial_focus)

        v1n = np.sqrt(inner1d(v1, v1))
        if not v1n:
            v1n = 1.0
        cam_pos = (v1/v1n)*v0n + cam_focus

        cam.SetFocalPoint(cam_focus)
        cam.SetPosition(cam_pos)

        self.interactor.Render()

    def CheckTransformedPointsDistribution(self, points):
        from scipy.spatial.distance import pdist
        return np.mean(pdist(points))

    def ErrorEstimation(self, surface, points):
        """
        Estimation of the average squared distance between the cloud of points to the closest mesh
        :param surface: Surface polydata of the scene
        :type surface: vtk.polydata
        :param points: Cloud of points
        :type points: np.ndarray
        :return: mean distance
        """
        cell_locator = vtkCellLocator()
        cell_locator.SetDataSet(surface)
        cell_locator.BuildLocator()

        cellId = mutable(0)
        c = [0.0, 0.0, 0.0]
        subId = mutable(0)
        d = mutable(0.0)
        error = []
        for i in range(len(points)):
            cell_locator.FindClosestPoint(points[i], c, cellId, subId, d)
            error.append(np.sqrt(float(d)))

        return np.mean(error)

    def DistanceBetweenPointAndSurface(self, surface, points):
        """
        Estimation of the squared distance between the point to the closest mesh
        :param surface: Surface polydata of the scene
        :type surface: vtk.polydata
        :param points: single points
        :type points: np.ndarray
        :return: mean distance
        """
        cell_locator = vtk.vtkCellLocator()
        cell_locator.SetDataSet(surface)
        cell_locator.BuildLocator()

        cellId = vtk.mutable(0)
        c = [0.0, 0.0, 0.0]
        subId = vtk.mutable(0)
        d = vtk.mutable(0.0)
        cell_locator.FindClosestPoint(points, c, cellId, subId, d)

        return np.sqrt(float(d))

    def OnComboName(self, evt):
        surface_name = evt.GetString()
        surface_index = evt.GetSelection()
        self.surface = self.proj.surface_dict[surface_index].polydata
        if self.obj_actor:
            self.RemoveAllActors()
        self.LoadActor()

    def OnChoiceICPMethod(self, evt):
        self.icp_mode = evt.GetSelection()

    def OnContinuousAcquisition(self, evt=None, btn=None):
        value = btn.GetValue()
        if value:
            self.timer.Start(500)
        else:
            self.timer.Stop()

    def OnUpdate(self, evt):
        self.OnCreatePoint(evt=None)

    def OnCreatePoint(self, evt):
        current_coord, markers_flag = self.GetCurrentCoord()
        if markers_flag[:2] >= [1, 1]:
            self.AddMarker(3, (1, 0, 0), current_coord)
            self.txt_markers_not_detected.VisibilityOff()
            if self.DistanceBetweenPointAndSurface(self.surface, self.point_coord[-1]) >= 20:
                self.OnDeleteLastPoint()
                ReportICPPointError()
            else:
                self.SetCameraVolume(current_coord)
        else:
            self.txt_markers_not_detected.VisibilityOn()
            self.interactor.Render()

    def OnDeleteLastPoint(self):
        if self.cont_point:
            self.cont_point.SetValue(False)
            self.OnContinuousAcquisition(evt=None, btn=self.cont_point)

        self.RemoveSinglePointActor()

    def OnReset(self, evt):
        if self.cont_point:
            self.cont_point.SetValue(False)
            self.OnContinuousAcquisition(evt=None, btn=self.cont_point)

        self.RemoveAllActors()
        self.LoadActor()

    def OnICP(self, evt):
        if self.cont_point:
            self.cont_point.SetValue(False)
            self.OnContinuousAcquisition(evt=None, btn=self.cont_point)

        self.SetProgress(0.3)
        time.sleep(1)

        sourcePoints = np.array(self.point_coord)
        sourcePoints_vtk = vtkPoints()

        for i in range(len(sourcePoints)):
            id0 = sourcePoints_vtk.InsertNextPoint(sourcePoints[i])

        source = vtkPolyData()
        source.SetPoints(sourcePoints_vtk)

        icp = vtkIterativeClosestPointTransform()
        icp.SetSource(source)
        icp.SetTarget(self.surface)

        self.SetProgress(0.5)

        if self.icp_mode == 0:
            print("Affine mode")
            icp.GetLandmarkTransform().SetModeToAffine()
        elif self.icp_mode == 1:
            print("Similarity mode")
            icp.GetLandmarkTransform().SetModeToSimilarity()
        elif self.icp_mode == 2:
            print("Rigid mode")
            icp.GetLandmarkTransform().SetModeToRigidBody()

        #icp.DebugOn()
        icp.SetMaximumNumberOfIterations(1000)

        icp.Modified()

        icp.Update()

        self.m_icp = self.vtkmatrix_to_numpy(icp.GetMatrix())

        icpTransformFilter = vtkTransformPolyDataFilter()
        icpTransformFilter.SetInputData(source)

        icpTransformFilter.SetTransform(icp)
        icpTransformFilter.Update()

        transformedSource = icpTransformFilter.GetOutput()

        transformed_points = []

        #removes previously transformed points
        if self.actors_transformed_points:
            for i in self.actors_transformed_points:
                self.ren.RemoveActor(i)
            self.actors_transformed_points = []

        for i in range(transformedSource.GetNumberOfPoints()):
            p = [0, 0, 0]
            transformedSource.GetPoint(i, p)
<<<<<<< HEAD
            self.transformed_points.append(p)
            point = vtkSphereSource()
=======
            transformed_points.append(p)

            point = vtk.vtkSphereSource()
>>>>>>> 3dfd0bd9
            point.SetCenter(p)
            point.SetRadius(3)
            point.SetPhiResolution(3)
            point.SetThetaResolution(3)

            mapper = vtkPolyDataMapper()
            mapper.SetInputConnection(point.GetOutputPort())

            actor = vtkActor()
            actor.SetMapper(mapper)
            actor.GetProperty().SetColor((0,1,0))
            self.actors_transformed_points.append(actor)

            self.ren.AddActor(actor)

        if self.CheckTransformedPointsDistribution(transformed_points) <= 25:
            ReportICPDistributionError()

        self.prev_error = self.ErrorEstimation(self.surface, sourcePoints)
        self.final_error = self.ErrorEstimation(self.surface, transformed_points)

        self.interactor.Render()

        self.SetProgress(1)

        self.btn_ok.Enable(True)

    def GetValue(self):
        return self.m_icp, self.point_coord, self.actors_transformed_points, self.prev_error, self.final_error


class SurfaceProgressWindow(object):
    def __init__(self):
        self.title = "InVesalius 3"
        self.msg = _("Creating 3D surface ...")
        self.style = wx.PD_APP_MODAL | wx.PD_APP_MODAL | wx.PD_CAN_ABORT | wx.PD_ELAPSED_TIME
        self.dlg = wx.ProgressDialog(self.title,
                                     self.msg,
                                     parent=None,
                                     style=self.style)
        self.running = True
        self.error = None
        self.dlg.Show()

    def WasCancelled(self):
        #  print("Cancelled?", self.dlg.WasCancelled())
        return self.dlg.WasCancelled()

    def Update(self, msg=None, value=None):
        if msg is None:
            self.dlg.Pulse()
        else:
            self.dlg.Pulse(msg)

    def Close(self):
        self.dlg.Destroy()


class GoToDialog(wx.Dialog):
    def __init__(self, title=_("Go to slice ..."), init_orientation=const.AXIAL_STR):
        wx.Dialog.__init__(self, wx.GetApp().GetTopWindow(), -1, title, style=wx.DEFAULT_DIALOG_STYLE|wx.FRAME_FLOAT_ON_PARENT|wx.STAY_ON_TOP)
        self._init_gui(init_orientation)

    def _init_gui(self, init_orientation):
        orientations = (
            (_("Axial"), const.AXIAL_STR),
            (_("Coronal"), const.CORONAL_STR),
            (_("Sagital"), const.SAGITAL_STR),
        )
        self.goto_slice = wx.TextCtrl(self, -1, "")
        self.goto_orientation = wx.ComboBox(self, -1, style=wx.CB_DROPDOWN|wx.CB_READONLY)
        cb_init = 0
        for n, orientation in enumerate(orientations):
            self.goto_orientation.Append(*orientation)
            if orientation[1] == init_orientation:
                cb_init = n
        self.goto_orientation.SetSelection(cb_init)

        btn_ok = wx.Button(self, wx.ID_OK)
        btn_ok.SetHelpText("")
        btn_ok.SetDefault()

        btn_cancel = wx.Button(self, wx.ID_CANCEL)
        btn_cancel.SetHelpText("")

        btnsizer = wx.StdDialogButtonSizer()
        btnsizer.AddButton(btn_ok)
        btnsizer.AddButton(btn_cancel)
        btnsizer.Realize()

        main_sizer = wx.BoxSizer(wx.VERTICAL)

        slice_sizer = wx.BoxSizer(wx.HORIZONTAL)
        slice_sizer.Add(wx.StaticText(self, -1, _("Slice number"), style=wx.ALIGN_CENTER), 0, wx.ALIGN_CENTER|wx.RIGHT, 5)
        slice_sizer.Add(self.goto_slice, 1, wx.EXPAND)

        main_sizer.Add((5, 5))
        main_sizer.Add(slice_sizer, 1, wx.EXPAND|wx.LEFT|wx.RIGHT, 5)
        main_sizer.Add((5, 5))
        main_sizer.Add(self.goto_orientation, 1, wx.EXPAND|wx.LEFT|wx.RIGHT, 5)
        main_sizer.Add((5, 5))
        main_sizer.Add(btnsizer, 0, wx.EXPAND)
        main_sizer.Add((5, 5))

        self.SetSizer(main_sizer)
        main_sizer.Fit(self)

        self.orientation = None

        self.__bind_events()

        btn_ok.Bind(wx.EVT_BUTTON, self.OnOk)

    def __bind_events(self):
        Publisher.subscribe(self.SetNewFocalPoint,'Cross focal point')

    def OnOk(self, evt):
        try:
            slice_number = int(self.goto_slice.GetValue())
            orientation = self.orientation = self.goto_orientation.GetClientData(self.goto_orientation.GetSelection())

            Publisher.sendMessage(("Set scroll position", orientation), index=slice_number)
            Publisher.sendMessage('Set Update cross pos')

        except ValueError:
            pass
        self.Close()

    def SetNewFocalPoint(self, coord, spacing):
        newCoord = list(coord)
        if self.orientation=='AXIAL':
            newCoord[2] = int(self.goto_slice.GetValue())*spacing[2]
        if self.orientation == 'CORONAL':
            newCoord[1] = int(self.goto_slice.GetValue())*spacing[1]
        if self.orientation == 'SAGITAL':
            newCoord[0] = int(self.goto_slice.GetValue())*spacing[0]

        Publisher.sendMessage('Update cross pos', coord = newCoord)

    def Close(self):
        wx.Dialog.Close(self)
        self.Destroy()


class GoToDialogScannerCoord(wx.Dialog):
    def __init__(self, title=_("Go to scanner coord...")):
        wx.Dialog.__init__(self, wx.GetApp().GetTopWindow(), -1, title, style=wx.DEFAULT_DIALOG_STYLE|wx.FRAME_FLOAT_ON_PARENT|wx.STAY_ON_TOP)
        self._init_gui()

    def _init_gui(self):
        self.goto_sagital = wx.TextCtrl(self, size=(50,-1))
        self.goto_coronal = wx.TextCtrl(self, size=(50,-1))
        self.goto_axial = wx.TextCtrl(self, size=(50,-1))

        btn_ok = wx.Button(self, wx.ID_OK)
        btn_ok.SetHelpText("")
        btn_ok.SetDefault()

        btn_cancel = wx.Button(self, wx.ID_CANCEL)
        btn_cancel.SetHelpText("")

        btnsizer = wx.StdDialogButtonSizer()
        btnsizer.AddButton(btn_ok)
        btnsizer.AddButton(btn_cancel)
        btnsizer.Realize()

        sizer_create = wx.FlexGridSizer(3, 2, 10, 10)
        sizer_create.AddMany([(wx.StaticText(self, 1, _("Sagital coordinate:")), 1, wx.LEFT, 10), (self.goto_sagital, 1, wx.RIGHT, 10),
                              (wx.StaticText(self, 1, _("Coronal coordinate:")), 1, wx.LEFT, 10), (self.goto_coronal, 1, wx.RIGHT, 10),
                              (wx.StaticText(self, 1, _("Axial coordinate:")), 1, wx.LEFT, 10), (self.goto_axial, 1, wx.RIGHT, 10)])

        main_sizer = wx.BoxSizer(wx.VERTICAL)

        main_sizer.Add((5, 5))
        main_sizer.Add(sizer_create, proportion=3, flag=wx.CENTER, border=20)
        main_sizer.Add(btnsizer, proportion=1, flag=wx.CENTER|wx.TOP, border=5)
        main_sizer.Add((5, 5))

        self.SetSizer(main_sizer)
        main_sizer.Fit(self)

        self.orientation = None
        self.affine = np.identity(4)

        self.__bind_events()

        btn_ok.Bind(wx.EVT_BUTTON, self.OnOk)

    def __bind_events(self):
        Publisher.subscribe(self.SetNewFocalPoint, 'Cross focal point')

    def SetNewFocalPoint(self, coord, spacing):
        Publisher.sendMessage('Update cross pos', coord=self.result*spacing)

    def OnOk(self, evt):
        import invesalius.data.slice_ as slc
        try:
            point = [float(self.goto_sagital.GetValue()),
                     float(self.goto_coronal.GetValue()),
                     float(self.goto_axial.GetValue())]

            # transformation from scanner coordinates to inv coord system
            affine_inverse = np.linalg.inv(slc.Slice().affine)
            self.result = np.dot(affine_inverse[:3, :3], np.transpose(point[0:3])) + affine_inverse[:3, 3]
            self.result[1] = slc.Slice().GetMaxSliceNumber(const.CORONAL_STR) - self.result[1]

            Publisher.sendMessage('Update status text in GUI', label=_("Calculating the transformation ..."))

            Publisher.sendMessage('Set Update cross pos')
            Publisher.sendMessage("Toggle Cross", id=const.SLICE_STATE_CROSS)

            Publisher.sendMessage('Update status text in GUI', label=_("Ready"))
        except ValueError:
            pass
        self.Close()

    def Close(self):
        wx.Dialog.Close(self)
        self.Destroy()

class SetOptitrackconfigs(wx.Dialog):
    def __init__(self, title=_("Setting Optitrack configs:")):
        wx.Dialog.__init__(self, wx.GetApp().GetTopWindow(), -1, title, size=wx.Size(1000, 200),
                           style=wx.DEFAULT_DIALOG_STYLE|wx.FRAME_FLOAT_ON_PARENT|wx.STAY_ON_TOP|wx.RESIZE_BORDER)
        self._init_gui()

    def _init_gui(self):
        session = ses.Session()
        last_optitrack_cal_dir = session.get('paths', 'last_optitrack_cal_dir', '')
        last_optitrack_User_Profile_dir = session.get('paths', 'last_optitrack_User_Profile_dir', '')

        if not last_optitrack_cal_dir:
            last_optitrack_cal_dir = inv_paths.OPTITRACK_CAL_DIR
        if not last_optitrack_User_Profile_dir:
            last_optitrack_User_Profile_dir = inv_paths.OPTITRACK_USERPROFILE_DIR

        self.dir_cal = wx.FilePickerCtrl(self, path=last_optitrack_cal_dir, style=wx.FLP_USE_TEXTCTRL | wx.FLP_SMALL,
                                         wildcard="Cal files (*.cal)|*.cal", message="Select Calibration file")
        row_cal = wx.BoxSizer(wx.VERTICAL)
        row_cal.Add(wx.StaticText(self, wx.ID_ANY, "Select Calibration file"), 0, wx.TOP | wx.RIGHT, 5)
        row_cal.Add(self.dir_cal, 0, wx.ALL | wx.CENTER | wx.EXPAND)

        self.dir_UserProfile = wx.FilePickerCtrl(self, path=last_optitrack_User_Profile_dir, style=wx.FLP_USE_TEXTCTRL | wx.FLP_SMALL,
                                         wildcard="User Profile files (*.motive)|*.motive", message="Select User Profile file")

        row_userprofile = wx.BoxSizer(wx.VERTICAL)
        row_userprofile.Add(wx.StaticText(self, wx.ID_ANY, "Select User Profile file"), 0, wx.TOP | wx.RIGHT, 5)
        row_userprofile.Add(self.dir_UserProfile, 0, wx.ALL | wx.CENTER | wx.EXPAND)

        btn_ok = wx.Button(self, wx.ID_OK)
        btn_ok.SetHelpText("")
        btn_ok.SetDefault()

        btn_cancel = wx.Button(self, wx.ID_CANCEL)
        btn_cancel.SetHelpText("")

        btnsizer = wx.StdDialogButtonSizer()
        btnsizer.AddButton(btn_ok)
        btnsizer.AddButton(btn_cancel)
        btnsizer.Realize()

        main_sizer = wx.BoxSizer(wx.VERTICAL)

        main_sizer.Add((5, 5))
        main_sizer.Add(row_cal, 1, wx.EXPAND | wx.LEFT | wx.RIGHT, 5)
        main_sizer.Add((5, 5))
        main_sizer.Add(row_userprofile, 1, wx.EXPAND | wx.LEFT | wx.RIGHT, 5)
        main_sizer.Add((15, 15))
        main_sizer.Add(btnsizer, 0, wx.EXPAND)
        main_sizer.Add((5, 5))

        self.SetSizer(main_sizer)
        main_sizer.Fit(self)

        self.CenterOnParent()

    def GetValue(self):
        fn_cal = self.dir_cal.GetPath()
        fn_userprofile = self.dir_UserProfile.GetPath()

        if fn_cal and fn_userprofile:
            session = ses.Session()
            session['paths']['last_optitrack_cal_dir'] = self.dir_cal.GetPath()
            session['paths']['last_optitrack_User_Profile_dir'] = self.dir_UserProfile.GetPath()
            session.WriteSessionFile()

        return fn_cal, fn_userprofile

class SetTrackerDeviceToRobot(wx.Dialog):
    """
    Robot navigation requires a tracker device to tracker the head position and the object (coil) position.
    A dialog pops up showing a combobox with all trackers but debugs and the robot itself (const.TRACKERS[:-3])
    """
    def __init__(self, title=_("Setting tracker device:")):
        wx.Dialog.__init__(self, wx.GetApp().GetTopWindow(), -1, title, size=wx.Size(1000, 200),
                           style=wx.DEFAULT_DIALOG_STYLE|wx.FRAME_FLOAT_ON_PARENT|wx.STAY_ON_TOP|wx.RESIZE_BORDER)
        self.tracker_id = const.DEFAULT_TRACKER
        self._init_gui()

    def _init_gui(self):
        # ComboBox for spatial tracker device selection
        tooltip = wx.ToolTip(_("Choose the tracking device"))
        trackers = const.TRACKERS.copy()
        if not ses.Session().debug:
            del trackers[-3:]
        tracker_options = [_("Select tracker:")] + trackers
        choice_trck = wx.ComboBox(self, -1, "",
                                  choices=tracker_options, style=wx.CB_DROPDOWN | wx.CB_READONLY)
        choice_trck.SetToolTip(tooltip)
        choice_trck.SetSelection(const.DEFAULT_TRACKER)
        choice_trck.Bind(wx.EVT_COMBOBOX, partial(self.OnChoiceTracker, ctrl=choice_trck))

        btn_ok = wx.Button(self, wx.ID_OK)
        btn_ok.SetHelpText("")
        btn_ok.SetDefault()

        btn_cancel = wx.Button(self, wx.ID_CANCEL)
        btn_cancel.SetHelpText("")

        btnsizer = wx.StdDialogButtonSizer()
        btnsizer.AddButton(btn_ok)
        btnsizer.AddButton(btn_cancel)
        btnsizer.Realize()

        main_sizer = wx.BoxSizer(wx.VERTICAL)

        main_sizer.Add((5, 5))
        main_sizer.Add(choice_trck, 1, wx.EXPAND|wx.LEFT|wx.RIGHT, 5)
        main_sizer.Add((15, 15))
        main_sizer.Add(btnsizer, 0, wx.EXPAND)
        main_sizer.Add((5, 5))

        self.SetSizer(main_sizer)
        main_sizer.Fit(self)

        self.CenterOnParent()

    def OnChoiceTracker(self, evt, ctrl):
        choice = evt.GetSelection()
        self.tracker_id = choice

    def GetValue(self):
        return self.tracker_id

class SetRobotIP(wx.Dialog):
    def __init__(self, title=_("Setting Robot IP")):
        wx.Dialog.__init__(self, wx.GetApp().GetTopWindow(), -1, title, size=wx.Size(1000, 200),
                           style=wx.DEFAULT_DIALOG_STYLE|wx.FRAME_FLOAT_ON_PARENT|wx.STAY_ON_TOP|wx.RESIZE_BORDER)
        self.robot_ip = None
        self._init_gui()

    def _init_gui(self):
        # ComboBox for spatial tracker device selection
        tooltip = wx.ToolTip(_("Choose or type the robot IP"))
        robot_ip_options = [_("Select robot IP:")] + const.ROBOT_ElFIN_IP
        choice_IP = wx.ComboBox(self, -1, "",
                                  choices=robot_ip_options, style=wx.CB_DROPDOWN | wx.TE_PROCESS_ENTER)
        choice_IP.SetToolTip(tooltip)
        choice_IP.SetSelection(const.DEFAULT_TRACKER)
        choice_IP.Bind(wx.EVT_COMBOBOX, partial(self.OnChoiceIP, ctrl=choice_IP))
        choice_IP.Bind(wx.EVT_TEXT, partial(self.OnTxt_Ent, ctrl=choice_IP))

        btn_ok = wx.Button(self, wx.ID_OK)
        btn_ok.SetHelpText("")
        btn_ok.SetDefault()

        btn_cancel = wx.Button(self, wx.ID_CANCEL)
        btn_cancel.SetHelpText("")

        btnsizer = wx.StdDialogButtonSizer()
        btnsizer.AddButton(btn_ok)
        btnsizer.AddButton(btn_cancel)
        btnsizer.Realize()

        main_sizer = wx.BoxSizer(wx.VERTICAL)

        main_sizer.Add((5, 5))
        main_sizer.Add(choice_IP, 1, wx.EXPAND|wx.LEFT|wx.RIGHT, 5)
        main_sizer.Add((15, 15))
        main_sizer.Add(btnsizer, 0, wx.EXPAND)
        main_sizer.Add((5, 5))

        self.SetSizer(main_sizer)
        main_sizer.Fit(self)

        self.CenterOnParent()

    def OnTxt_Ent(self, evt, ctrl):
        self.robot_ip = str(ctrl.GetValue())

    def OnChoiceIP(self, evt, ctrl):
        self.robot_ip = ctrl.GetStringSelection()

    def GetValue(self):
        return self.robot_ip

class CreateTransformationMatrixRobot(wx.Dialog):
    def __init__(self, tracker, title=_("Create transformation matrix to robot space")):
        wx.Dialog.__init__(self, wx.GetApp().GetTopWindow(), -1, title, #size=wx.Size(1000, 200),
                           style=wx.DEFAULT_DIALOG_STYLE|wx.FRAME_FLOAT_ON_PARENT|wx.STAY_ON_TOP|wx.RESIZE_BORDER)
        '''
        M_robot_2_tracker is created by an affine transformation. Robot TCP should be calibrated to the center of the tracker marker
        '''
        #TODO: make aboutbox
        self.matrix_tracker_to_robot = []
        self.robot_status = False

        self.tracker = tracker

        self.timer = wx.Timer(self)
        self.Bind(wx.EVT_TIMER, self.OnUpdate, self.timer)

        self._init_gui()

    def _init_gui(self):
        # Buttons to acquire and remove points
        txt_acquisition = wx.StaticText(self, -1, _('Poses acquisition for robot registration:'))

        btn_create_point = wx.Button(self, -1, label=_('Single'))
        btn_create_point.Bind(wx.EVT_BUTTON, self.OnCreatePoint)

        btn_cont_point = wx.ToggleButton(self, -1, label=_('Continuous'))
        btn_cont_point.Bind(wx.EVT_TOGGLEBUTTON, partial(self.OnContinuousAcquisition, btn=btn_cont_point))
        self.btn_cont_point = btn_cont_point

        txt_number = wx.StaticText(self, -1, _('0'))
        txt_recorded = wx.StaticText(self, -1, _('Poses recorded'))
        self.txt_number = txt_number

        btn_reset = wx.Button(self, -1, label=_('Reset'))
        btn_reset.Bind(wx.EVT_BUTTON, self.OnReset)

        btn_apply_reg = wx.Button(self, -1, label=_('Apply'))
        btn_apply_reg.Bind(wx.EVT_BUTTON, self.OnApply)
        btn_apply_reg.Enable(False)
        self.btn_apply_reg = btn_apply_reg

        # Buttons to save and load
        txt_file = wx.StaticText(self, -1, _('Registration file'))

        btn_save = wx.Button(self, -1, label=_('Save'), size=wx.Size(65, 23))
        btn_save.Bind(wx.EVT_BUTTON, self.OnSaveReg)
        btn_save.Enable(False)
        self.btn_save = btn_save

        btn_load = wx.Button(self, -1, label=_('Load'), size=wx.Size(65, 23))
        btn_load.Bind(wx.EVT_BUTTON, self.OnLoadReg)
        btn_load.Enable(False)
        self.btn_load = btn_load

        # Create a horizontal sizers
        border = 1
        acquisition = wx.BoxSizer(wx.HORIZONTAL)
        acquisition.AddMany([(btn_create_point, 1, wx.EXPAND | wx.GROW | wx.TOP | wx.RIGHT | wx.LEFT, border),
                             (btn_cont_point, 1, wx.ALL | wx.EXPAND | wx.GROW, border)])

        txt_pose = wx.BoxSizer(wx.HORIZONTAL)
        txt_pose.AddMany([(txt_number, 1,  wx.LEFT, 50),
                          (txt_recorded, 1, wx.LEFT, border)])

        apply_reset = wx.BoxSizer(wx.HORIZONTAL)
        apply_reset.AddMany([(btn_reset, 1, wx.EXPAND | wx.GROW | wx.TOP | wx.RIGHT | wx.LEFT, border),
                             (btn_apply_reg, 1, wx.ALL | wx.EXPAND | wx.GROW, border)])

        save_load = wx.BoxSizer(wx.HORIZONTAL)
        save_load.AddMany([(btn_save, 1, wx.EXPAND | wx.GROW | wx.TOP | wx.RIGHT | wx.LEFT, border),
                           (btn_load, 1, wx.ALL | wx.EXPAND | wx.GROW, border)])

        btn_ok = wx.Button(self, wx.ID_OK)
        btn_ok.SetHelpText("")
        btn_ok.SetDefault()
        btn_ok.Enable(False)
        self.btn_ok = btn_ok

        btn_cancel = wx.Button(self, wx.ID_CANCEL)
        btn_cancel.SetHelpText("")

        btnsizer = wx.StdDialogButtonSizer()
        btnsizer.AddButton(btn_ok)
        btnsizer.AddButton(btn_cancel)
        btnsizer.Realize()

        # Add line sizers into main sizer
        border = 10
        border_last = 10
        main_sizer = wx.BoxSizer(wx.VERTICAL)
        main_sizer.Add(wx.StaticLine(self, -1), 0, wx.EXPAND | wx.TOP | wx.BOTTOM, border)
        main_sizer.Add(txt_acquisition, 0, wx.BOTTOM |  wx.LEFT | wx.RIGHT | wx.ALIGN_CENTER_HORIZONTAL , border)
        main_sizer.Add(acquisition, 0, wx.GROW | wx.EXPAND | wx.LEFT | wx.RIGHT | wx.BOTTOM, border)
        main_sizer.Add(txt_pose, 0,  wx.ALIGN_CENTER_HORIZONTAL | wx.TOP | wx.BOTTOM, border)
        main_sizer.Add(apply_reset, 0, wx.GROW | wx.EXPAND | wx.LEFT | wx.RIGHT , border_last)
        main_sizer.Add(wx.StaticLine(self, -1), 0, wx.EXPAND | wx.TOP | wx.BOTTOM, border)
        main_sizer.Add(txt_file, 0, wx.GROW | wx.EXPAND | wx.LEFT | wx.RIGHT | wx.BOTTOM, border/2)
        main_sizer.Add(save_load, 0, wx.GROW | wx.EXPAND | wx.LEFT | wx.RIGHT | wx.BOTTOM, border)
        main_sizer.Add(wx.StaticLine(self, -1), 0, wx.EXPAND | wx.TOP | wx.BOTTOM, border)
        main_sizer.Add(btnsizer, 0, wx.GROW | wx.EXPAND | wx.LEFT | wx.RIGHT | wx.BOTTOM, border)
        main_sizer.Fit(self)

        self.SetSizer(main_sizer)
        self.Update()
        main_sizer.Fit(self)

        self.CenterOnParent()
        self.__bind_events()

    def __bind_events(self):
        Publisher.subscribe(self.OnUpdateTransformationMatrix, 'Update robot transformation matrix')
        Publisher.subscribe(self.OnCoordinatesAdquired, 'Coordinates for the robot transformation matrix collected')
        Publisher.subscribe(self.OnRobotConnectionStatus, 'Robot connection status')

    def OnContinuousAcquisition(self, evt=None, btn=None):
        value = btn.GetValue()
        if value:
            self.timer.Start(100)
        else:
            self.timer.Stop()

    def OnUpdate(self, evt):
        self.OnCreatePoint(evt=None)

    def OnCreatePoint(self, evt):
        Publisher.sendMessage('Collect coordinates for the robot transformation matrix', data=None)

    def OnCoordinatesAdquired(self):
        self.txt_number.SetLabel(str(int(self.txt_number.GetLabel())+1))

        if self.robot_status and int(self.txt_number.GetLabel()) >= 3:
            self.btn_apply_reg.Enable(True)

    def OnRobotConnectionStatus(self, data):
        self.robot_status = data
        if self.robot_status:
            self.btn_load.Enable(True)
            if int(self.txt_number.GetLabel()) >= 3:
                self.btn_apply_reg.Enable(True)

    def OnReset(self, evt):
        Publisher.sendMessage('Reset coordinates collection for the robot transformation matrix', data=None)
        if self.btn_cont_point:
            self.btn_cont_point.SetValue(False)
            self.OnContinuousAcquisition(evt=None, btn=self.btn_cont_point)

        self.txt_number.SetLabel('0')

        self.btn_apply_reg.Enable(False)
        self.btn_save.Enable(False)
        self.btn_ok.Enable(False)

        self.matrix_tracker_to_robot = []

    def OnApply(self, evt):
        if self.btn_cont_point:
            self.btn_cont_point.SetValue(False)
            self.OnContinuousAcquisition(evt=None, btn=self.btn_cont_point)

        Publisher.sendMessage('Robot transformation matrix estimation', data=None)

        self.btn_save.Enable(True)
        self.btn_ok.Enable(True)

        #TODO: make a colored circle to sinalize that the transformation was made (green) (red if not)

    def OnUpdateTransformationMatrix(self, data):
        self.matrix_tracker_to_robot = np.array(data)

    def OnSaveReg(self, evt):
        filename = ShowLoadSaveDialog(message=_(u"Save robot transformation file as..."),
                                          wildcard=_("Robot transformation files (*.rbtf)|*.rbtf"),
                                          style=wx.FD_SAVE | wx.FD_OVERWRITE_PROMPT,
                                          default_filename="robottransform.rbtf", save_ext="rbtf")

        if filename:
            if self.matrix_tracker_to_robot is not None:
                with open(filename, 'w', newline='') as file:
                    writer = csv.writer(file, delimiter='\t')
                    writer.writerows(np.vstack(self.matrix_tracker_to_robot).tolist())

    def OnLoadReg(self, evt):
        filename = ShowLoadSaveDialog(message=_(u"Load robot transformation"),
                                          wildcard=_("Robot transformation files (*.rbtf)|*.rbtf"))
        if filename:
            with open(filename, 'r') as file:
                reader = csv.reader(file, delimiter='\t')
                content = [row for row in reader]

            self.matrix_tracker_to_robot = np.vstack(list(np.float_(content)))
            print("Matrix tracker to robot:", self.matrix_tracker_to_robot)
            Publisher.sendMessage('Load robot transformation matrix', data=self.matrix_tracker_to_robot.tolist())
            if self.robot_status:
                self.btn_ok.Enable(True)


class SetNDIconfigs(wx.Dialog):
    def __init__(self, title=_("Setting NDI polaris configs:")):
        wx.Dialog.__init__(self, wx.GetApp().GetTopWindow(), -1, title, size=wx.Size(1000, 200),
                           style=wx.DEFAULT_DIALOG_STYLE|wx.FRAME_FLOAT_ON_PARENT|wx.STAY_ON_TOP|wx.RESIZE_BORDER)
        self._init_gui()

    def serial_ports(self):
        """
        Lists serial port names and pre-select the description containing NDI
        """
        import serial.tools.list_ports

        ports = serial.tools.list_ports.comports()
        if sys.platform.startswith('win'):
            port_list = []
            desc_list = []
            for port, desc, hwid in sorted(ports):
                port_list.append(port)
                desc_list.append(desc)
            port_selec = [i for i, e in enumerate(desc_list) if 'NDI' in e]
        else:
            raise EnvironmentError('Unsupported platform')

        #print("Here is the chosen port: {} with id {}".format(port_selec[0], port_selec[1]))

        return port_list, port_selec

    def _init_gui(self):
        com_ports = wx.ComboBox(self, -1, style=wx.CB_DROPDOWN|wx.CB_READONLY)
        com_ports.Bind(wx.EVT_COMBOBOX, partial(self.OnChoicePort, ctrl=com_ports))
        row_com = wx.BoxSizer(wx.VERTICAL)
        row_com.Add(wx.StaticText(self, wx.ID_ANY, "Select the COM port"), 0, wx.TOP|wx.RIGHT,5)
        row_com.Add(com_ports, 0, wx.EXPAND)

        port_list, port_selec = self.serial_ports()

        com_ports.Append(port_list)
        if port_selec:
            com_ports.SetSelection(port_selec[0])

        self.com_ports = com_ports

        session = ses.Session()
        last_ndi_probe_marker = session.get('paths', 'last_ndi_probe_marker', '')
        last_ndi_ref_marker = session.get('paths', 'last_ndi_ref_marker', '')
        last_ndi_obj_marker = session.get('paths', 'last_ndi_obj_marker', '')

        if not last_ndi_probe_marker:
            last_ndi_probe_marker = inv_paths.NDI_MAR_DIR_PROBE
        if not last_ndi_ref_marker:
            last_ndi_ref_marker = inv_paths.NDI_MAR_DIR_REF
        if not last_ndi_obj_marker:
            last_ndi_obj_marker = inv_paths.NDI_MAR_DIR_OBJ

        self.dir_probe = wx.FilePickerCtrl(self, path=last_ndi_probe_marker, style=wx.FLP_USE_TEXTCTRL|wx.FLP_SMALL,
                                           wildcard="Rom files (*.rom)|*.rom", message="Select probe's rom file")
        row_probe = wx.BoxSizer(wx.VERTICAL)
        row_probe.Add(wx.StaticText(self, wx.ID_ANY, "Set probe's rom file"), 0, wx.TOP|wx.RIGHT, 5)
        row_probe.Add(self.dir_probe, 0, wx.ALL | wx.CENTER | wx.EXPAND)

        self.dir_ref = wx.FilePickerCtrl(self, path=last_ndi_ref_marker, style=wx.FLP_USE_TEXTCTRL|wx.FLP_SMALL,
                                         wildcard="Rom files (*.rom)|*.rom", message="Select reference's rom file")
        row_ref = wx.BoxSizer(wx.VERTICAL)
        row_ref.Add(wx.StaticText(self, wx.ID_ANY, "Set reference's rom file"), 0, wx.TOP | wx.RIGHT, 5)
        row_ref.Add(self.dir_ref, 0, wx.ALL | wx.CENTER | wx.EXPAND)

        self.dir_obj = wx.FilePickerCtrl(self, path=last_ndi_obj_marker, style=wx.FLP_USE_TEXTCTRL|wx.FLP_SMALL,
                                         wildcard="Rom files (*.rom)|*.rom", message="Select object's rom file")
        #self.dir_probe.Bind(wx.EVT_FILEPICKER_CHANGED, self.Selected)
        row_obj = wx.BoxSizer(wx.VERTICAL)
        row_obj.Add(wx.StaticText(self, wx.ID_ANY, "Set object's rom file"), 0, wx.TOP|wx.RIGHT, 5)
        row_obj.Add(self.dir_obj, 0, wx.ALL | wx.CENTER | wx.EXPAND)

        btn_ok = wx.Button(self, wx.ID_OK)
        btn_ok.SetHelpText("")
        btn_ok.SetDefault()
        if not port_selec:
            btn_ok.Enable(False)
        self.btn_ok = btn_ok

        btn_cancel = wx.Button(self, wx.ID_CANCEL)
        btn_cancel.SetHelpText("")

        btnsizer = wx.StdDialogButtonSizer()
        btnsizer.AddButton(btn_ok)
        btnsizer.AddButton(btn_cancel)
        btnsizer.Realize()

        main_sizer = wx.BoxSizer(wx.VERTICAL)

        main_sizer.Add((5, 5))
        main_sizer.Add(row_com, 1, wx.EXPAND|wx.LEFT|wx.RIGHT, 5)
        main_sizer.Add((5, 5))
        main_sizer.Add(row_probe, 1, wx.EXPAND|wx.LEFT|wx.RIGHT, 5)
        main_sizer.Add((5, 5))
        main_sizer.Add(row_ref, 1, wx.EXPAND|wx.LEFT|wx.RIGHT, 5)
        main_sizer.Add((5, 5))
        main_sizer.Add(row_obj, 1, wx.EXPAND|wx.LEFT|wx.RIGHT, 5)
        main_sizer.Add((15, 15))
        main_sizer.Add(btnsizer, 0, wx.EXPAND)
        main_sizer.Add((5, 5))

        self.SetSizer(main_sizer)
        main_sizer.Fit(self)

        self.CenterOnParent()

    def OnChoicePort(self, evt, ctrl):
        self.btn_ok.Enable(True)

    def GetValue(self):
        fn_probe = self.dir_probe.GetPath().encode(const.FS_ENCODE)
        fn_ref = self.dir_ref.GetPath().encode(const.FS_ENCODE)
        fn_obj = self.dir_obj.GetPath().encode(const.FS_ENCODE)

        if fn_probe and fn_ref and fn_obj:
            session = ses.Session()
            session['paths']['last_ndi_probe_marker'] = self.dir_probe.GetPath()
            session['paths']['last_ndi_ref_marker'] = self.dir_ref.GetPath()
            session['paths']['last_ndi_obj_marker'] = self.dir_obj.GetPath()
            session.WriteSessionFile()

        return self.com_ports.GetString(self.com_ports.GetSelection()).encode(const.FS_ENCODE), fn_probe, fn_ref, fn_obj


class SetCOMPort(wx.Dialog):
    def __init__(self, select_baud_rate, title=_("Select COM port")):
        wx.Dialog.__init__(self, wx.GetApp().GetTopWindow(), -1, title, style=wx.DEFAULT_DIALOG_STYLE | wx.FRAME_FLOAT_ON_PARENT | wx.STAY_ON_TOP)

        self.select_baud_rate = select_baud_rate
        self._init_gui()

    def serial_ports(self):
        """
        Lists serial port names
        """
        import serial.tools.list_ports
        if sys.platform.startswith('win'):
            ports = ([comport.device for comport in serial.tools.list_ports.comports()])
        else:
            raise EnvironmentError('Unsupported platform')
        return ports

    def _init_gui(self):
        # COM port selection
        ports = self.serial_ports()
        self.com_port_dropdown = wx.ComboBox(self, -1, choices=ports, style=wx.CB_DROPDOWN | wx.CB_READONLY)
        self.com_port_dropdown.SetSelection(0)

        com_port_text_and_dropdown = wx.BoxSizer(wx.VERTICAL)
        com_port_text_and_dropdown.Add(wx.StaticText(self, wx.ID_ANY, "COM port"), 0, wx.TOP | wx.RIGHT,5)
        com_port_text_and_dropdown.Add(self.com_port_dropdown, 0, wx.EXPAND)

        # Baud rate selection
        if self.select_baud_rate:
            baud_rates_as_strings = [str(baud_rate) for baud_rate in const.BAUD_RATES]
            self.baud_rate_dropdown = wx.ComboBox(self, -1, choices=baud_rates_as_strings, style=wx.CB_DROPDOWN | wx.CB_READONLY)
            self.baud_rate_dropdown.SetSelection(const.BAUD_RATE_DEFAULT_SELECTION)

            baud_rate_text_and_dropdown = wx.BoxSizer(wx.VERTICAL)
            baud_rate_text_and_dropdown.Add(wx.StaticText(self, wx.ID_ANY, "Baud rate"), 0, wx.TOP | wx.RIGHT,5)
            baud_rate_text_and_dropdown.Add(self.baud_rate_dropdown, 0, wx.EXPAND)

        # OK and Cancel buttons
        btn_ok = wx.Button(self, wx.ID_OK)
        btn_ok.SetHelpText("")
        btn_ok.SetDefault()

        btn_cancel = wx.Button(self, wx.ID_CANCEL)
        btn_cancel.SetHelpText("")

        btnsizer = wx.StdDialogButtonSizer()
        btnsizer.AddButton(btn_ok)
        btnsizer.AddButton(btn_cancel)
        btnsizer.Realize()

        # Set up the main sizer
        main_sizer = wx.BoxSizer(wx.VERTICAL)

        main_sizer.Add((5, 5))
        main_sizer.Add(com_port_text_and_dropdown, 1, wx.EXPAND | wx.LEFT | wx.RIGHT, 5)

        if self.select_baud_rate:
            main_sizer.Add((5, 5))
            main_sizer.Add(baud_rate_text_and_dropdown, 1, wx.EXPAND | wx.LEFT | wx.RIGHT, 5)

        main_sizer.Add((5, 5))
        main_sizer.Add(btnsizer, 0, wx.EXPAND)
        main_sizer.Add((5, 5))

        self.SetSizer(main_sizer)
        main_sizer.Fit(self)

        self.CenterOnParent()

    def GetCOMPort(self):
        com_port = self.com_port_dropdown.GetString(self.com_port_dropdown.GetSelection())
        return com_port

    def GetBaudRate(self):
        if not self.select_baud_rate:
            return None

        baud_rate = self.baud_rate_dropdown.GetString(self.baud_rate_dropdown.GetSelection())
        return baud_rate


class ManualWWWLDialog(wx.Dialog):
    def __init__(self, parent):
        wx.Dialog.__init__(self, parent, -1, _("Set WW&WL manually"))
        self._init_gui()

    def _init_gui(self):
        import invesalius.data.slice_ as slc
        ww = slc.Slice().window_width
        wl = slc.Slice().window_level

        self.txt_wl = wx.TextCtrl(self, -1, str(int(wl)))
        wl_sizer = wx.BoxSizer(wx.HORIZONTAL)
        wl_sizer.Add(wx.StaticText(self, -1, _("Window Level")), 0, wx.ALIGN_CENTER_VERTICAL)
        wl_sizer.Add(self.txt_wl, 1, wx.ALL | wx.EXPAND, 5)
        wl_sizer.Add(wx.StaticText(self, -1, _("WL")), 0, wx.ALIGN_CENTER_VERTICAL)

        self.txt_ww = wx.TextCtrl(self, -1, str(int(ww)))
        ww_sizer = wx.BoxSizer(wx.HORIZONTAL)
        ww_sizer.Add(wx.StaticText(self, -1, _("Window Width")), 0, wx.ALIGN_CENTER_VERTICAL)
        ww_sizer.Add(self.txt_ww, 1, wx.ALL | wx.EXPAND, 5)
        ww_sizer.Add(wx.StaticText(self, -1, _("WW")), 0, wx.ALIGN_CENTER_VERTICAL)

        btn_ok = wx.Button(self, wx.ID_OK)
        btn_cancel = wx.Button(self, wx.ID_CANCEL)
        btnsizer = wx.StdDialogButtonSizer()
        btnsizer.AddButton(btn_ok)
        btnsizer.AddButton(btn_cancel)
        btnsizer.Realize()

        main_sizer = wx.BoxSizer(wx.VERTICAL)
        main_sizer.Add(wl_sizer, 1, wx.ALL | wx.EXPAND, 5)
        main_sizer.Add(ww_sizer, 1, wx.ALL | wx.EXPAND, 5)
        main_sizer.Add(btnsizer, 1, wx.ALL | wx.EXPAND, 5)

        btn_ok.Bind(wx.EVT_BUTTON, self.OnOK)
        btn_cancel.Bind(wx.EVT_BUTTON, self.OnCancel)
        self.Bind(wx.EVT_CLOSE, self.OnClose)

        self.SetSizer(main_sizer)
        main_sizer.Fit(self)
        main_sizer.SetSizeHints(self)

        self.Layout()
        self.Center()

    def OnOK(self, evt):
        try:
            ww = int(self.txt_ww.GetValue())
            wl = int(self.txt_wl.GetValue())
        except ValueError:
            self.Close()
            return

        Publisher.sendMessage('Bright and contrast adjustment image', window=ww, level=wl)
        const.WINDOW_LEVEL['Manual'] = (ww, wl)
        Publisher.sendMessage('Check window and level other')
        Publisher.sendMessage('Update window level value', window=ww, level=wl)
        #Necessary update the slice plane in the volume case exists
        Publisher.sendMessage('Update slice viewer')
        Publisher.sendMessage('Render volume viewer')

        self.Close()

    def OnCancel(self, evt):
        self.Close()

    def OnClose(self, evt):
        self.Destroy()



class SetSpacingDialog(wx.Dialog):
    def __init__(
        self,
        parent,
        sx,
        sy,
        sz,
        title=_("Set spacing"),
        style=wx.DEFAULT_DIALOG_STYLE | wx.FRAME_FLOAT_ON_PARENT | wx.STAY_ON_TOP,
    ):
        wx.Dialog.__init__(self, parent, -1, title=title, style=style)
        self.spacing_original_x = sx
        self.spacing_original_y = sy
        self.spacing_original_z = sz

        self._init_gui()
        self._bind_events()

    def _init_gui(self):
        self.txt_spacing_new_x = wx.TextCtrl(self, -1, value=str(self.spacing_original_x))
        self.txt_spacing_new_y = wx.TextCtrl(self, -1, value=str(self.spacing_original_y))
        self.txt_spacing_new_z = wx.TextCtrl(self, -1, value=str(self.spacing_original_z))

        sizer_new = wx.FlexGridSizer(3, 2, 5, 5)
        sizer_new.AddMany(
            (
                (wx.StaticText(self, -1, "Spacing X"), 0, wx.ALIGN_CENTER_VERTICAL),
                (self.txt_spacing_new_x, 1, wx.EXPAND),
                (wx.StaticText(self, -1, "Spacing Y"), 0, wx.ALIGN_CENTER_VERTICAL),
                (self.txt_spacing_new_y, 1, wx.EXPAND),
                (wx.StaticText(self, -1, "Spacing Z"), 0, wx.ALIGN_CENTER_VERTICAL),
                (self.txt_spacing_new_z, 1, wx.EXPAND),
            )
        )

        self.button_ok = wx.Button(self, wx.ID_OK)
        self.button_cancel = wx.Button(self, wx.ID_CANCEL)

        button_sizer = wx.StdDialogButtonSizer()
        button_sizer.AddButton(self.button_ok)
        button_sizer.AddButton(self.button_cancel)
        button_sizer.Realize()

        main_sizer = wx.BoxSizer(wx.VERTICAL)
        main_sizer.Add(wx.StaticText(self, -1, _("It was not possible to obtain the image spacings.\nPlease set it correctly:")), 0, wx.EXPAND)
        main_sizer.Add(sizer_new, 1, wx.EXPAND | wx.ALL, 5)
        main_sizer.Add(button_sizer, 0, wx.EXPAND | wx.TOP | wx.BOTTOM, 5)

        self.SetSizer(main_sizer)
        main_sizer.Fit(self)
        self.Layout()

    def _bind_events(self):
        self.txt_spacing_new_x.Bind(wx.EVT_KILL_FOCUS, self.OnSetNewSpacing)
        self.txt_spacing_new_y.Bind(wx.EVT_KILL_FOCUS, self.OnSetNewSpacing)
        self.txt_spacing_new_z.Bind(wx.EVT_KILL_FOCUS, self.OnSetNewSpacing)

        self.button_ok.Bind(wx.EVT_BUTTON, self.OnOk)
        self.button_cancel.Bind(wx.EVT_BUTTON, self.OnCancel)

    def OnSetNewSpacing(self, evt):
        try:
            new_spacing_x = float(self.txt_spacing_new_x.GetValue())
        except ValueError:
            new_spacing_x = self.spacing_new_x

        try:
            new_spacing_y = float(self.txt_spacing_new_y.GetValue())
        except ValueError:
            new_spacing_y = self.spacing_new_y

        try:
            new_spacing_z = float(self.txt_spacing_new_z.GetValue())
        except ValueError:
            new_spacing_z = self.spacing_new_z

        self.set_new_spacing(new_spacing_x, new_spacing_y, new_spacing_z)

    def set_new_spacing(self, sx, sy, sz):
        self.spacing_new_x = sx
        self.spacing_new_y = sy
        self.spacing_new_z = sz

        self.txt_spacing_new_x.ChangeValue(str(sx))
        self.txt_spacing_new_y.ChangeValue(str(sy))
        self.txt_spacing_new_z.ChangeValue(str(sz))

    def OnOk(self, evt):
        if self.spacing_new_x == 0.0:
            self.txt_spacing_new_x.SetFocus()
        elif self.spacing_new_y == 0.0:
            self.txt_spacing_new_y.SetFocus()
        elif self.spacing_new_z == 0.0:
            self.txt_spacing_new_z.SetFocus()
        else:
            self.EndModal(wx.ID_OK)

    def OnCancel(self, evt):
        self.EndModal(wx.ID_CANCEL)


class PeelsCreationDlg(wx.Dialog):
    FROM_MASK = 1
    FROM_FILES = 2
    def __init__(self, parent, *args, **kwds):
        wx.Dialog.__init__(self, parent, *args, **kwds)

        self.mask_path = ''
        self.method = self.FROM_MASK

        self._init_gui()
        self._bind_events_wx()
        self.get_all_masks()

    def _init_gui(self):
        self.SetTitle("dialog")

        from_mask_stbox = self._from_mask_gui()
        from_files_stbox = self._from_files_gui()

        main_sizer = wx.BoxSizer(wx.VERTICAL)
        main_sizer.Add(from_mask_stbox, 0, wx.EXPAND | wx.ALL, 5)
        main_sizer.Add(from_files_stbox, 0, wx.EXPAND | wx.ALL, 5)

        btn_sizer = wx.StdDialogButtonSizer()
        main_sizer.Add(btn_sizer, 0, wx.ALIGN_RIGHT | wx.ALL, 4)

        self.btn_ok = wx.Button(self, wx.ID_OK, "")
        self.btn_ok.SetDefault()
        btn_sizer.AddButton(self.btn_ok)

        self.btn_cancel = wx.Button(self, wx.ID_CANCEL, "")
        btn_sizer.AddButton(self.btn_cancel)

        btn_sizer.Realize()

        self.SetSizer(main_sizer)
        main_sizer.Fit(self)

        self.SetAffirmativeId(self.btn_ok.GetId())
        self.SetEscapeId(self.btn_cancel.GetId())

        self.Layout()

    def _from_mask_gui(self):
        mask_box = wx.StaticBox(self, -1, _("From mask"))
        from_mask_stbox = wx.StaticBoxSizer(mask_box, wx.VERTICAL)

        self.cb_masks = wx.ComboBox(self, wx.ID_ANY, choices=[])
        self.from_mask_rb = wx.RadioButton(self, -1, "", style = wx.RB_GROUP)

        internal_sizer = wx.BoxSizer(wx.HORIZONTAL)
        internal_sizer.Add(self.from_mask_rb, 0, wx.ALL | wx.EXPAND, 5)
        internal_sizer.Add(self.cb_masks, 1, wx.ALL | wx.EXPAND, 5)

        from_mask_stbox.Add(internal_sizer, 0, wx.EXPAND)

        return from_mask_stbox

    def _from_files_gui(self):
        session = ses.Session()
        last_directory = session.get('paths', 'last_directory_%d' % const.ID_NIFTI_IMPORT, '')

        files_box = wx.StaticBox(self, -1, _("From files"))
        from_files_stbox = wx.StaticBoxSizer(files_box, wx.VERTICAL)

        self.mask_file_browse = filebrowse.FileBrowseButton(self, -1, labelText=_("Mask file"),
                fileMask=WILDCARD_NIFTI, dialogTitle=_("Choose Mask file"), startDirectory = last_directory,
                changeCallback=lambda evt: self._set_files_callback(mask_path=evt.GetString()))
        self.from_files_rb = wx.RadioButton(self, -1, "")

        ctrl_sizer = wx.BoxSizer(wx.VERTICAL)
        ctrl_sizer.Add(self.mask_file_browse, 0, wx.ALL | wx.EXPAND, 5)

        internal_sizer = wx.BoxSizer(wx.HORIZONTAL)
        internal_sizer.Add(self.from_files_rb, 0, wx.ALL | wx.EXPAND, 5)
        internal_sizer.Add(ctrl_sizer, 0, wx.ALL | wx.EXPAND, 5)

        from_files_stbox.Add(internal_sizer, 0, wx.EXPAND)

        return from_files_stbox

    def _bind_events_wx(self):
        self.from_mask_rb.Bind(wx.EVT_RADIOBUTTON, self.on_select_method)
        self.from_files_rb.Bind(wx.EVT_RADIOBUTTON, self.on_select_method)

    def get_all_masks(self):
        import invesalius.project as prj
        inv_proj = prj.Project()
        choices = [i.name for i in inv_proj.mask_dict.values()]
        try:
            initial_value = choices[0]
            enable = True
        except IndexError:
            initial_value = ""
            enable = False

        self.cb_masks.SetItems(choices)
        self.cb_masks.SetValue(initial_value)
        self.btn_ok.Enable(enable)

    def on_select_method(self, evt):
        radio_selected = evt.GetEventObject()
        if radio_selected is self.from_mask_rb:
            self.method = self.FROM_MASK
            if self.cb_masks.GetItems():
                self.btn_ok.Enable(True)
            else:
                self.btn_ok.Enable(False)
        else:
            self.method = self.FROM_FILES
            if self._check_if_files_exists():
                self.btn_ok.Enable(True)
            else:
                self.btn_ok.Enable(False)

    def _set_files_callback(self, mask_path=''):
        if mask_path:
            self.mask_path = mask_path
        if self.method == self.FROM_FILES:
            if self._check_if_files_exists():
                self.btn_ok.Enable(True)
            else:
                self.btn_ok.Enable(False)

    def _check_if_files_exists(self):
            if self.mask_path and os.path.exists(self.mask_path):
                return True
            else:
                return False<|MERGE_RESOLUTION|>--- conflicted
+++ resolved
@@ -3928,7 +3928,7 @@
         Copies the elements of a vtkMatrix4x4 into a numpy array.
 
         :param matrix: The matrix to be copied into an array.
-        :type matrix: vtk.vtkMatrix4x4
+        :type matrix: vtkMatrix4x4
         :rtype: numpy.ndarray
         """
         m = np.ones((4, 4))
@@ -3974,7 +3974,7 @@
         """
         Estimation of the average squared distance between the cloud of points to the closest mesh
         :param surface: Surface polydata of the scene
-        :type surface: vtk.polydata
+        :type surface: polydata
         :param points: Cloud of points
         :type points: np.ndarray
         :return: mean distance
@@ -3998,19 +3998,19 @@
         """
         Estimation of the squared distance between the point to the closest mesh
         :param surface: Surface polydata of the scene
-        :type surface: vtk.polydata
+        :type surface: polydata
         :param points: single points
         :type points: np.ndarray
         :return: mean distance
         """
-        cell_locator = vtk.vtkCellLocator()
+        cell_locator = vtkCellLocator()
         cell_locator.SetDataSet(surface)
         cell_locator.BuildLocator()
 
-        cellId = vtk.mutable(0)
+        cellId = mutable(0)
         c = [0.0, 0.0, 0.0]
-        subId = vtk.mutable(0)
-        d = vtk.mutable(0.0)
+        subId = mutable(0)
+        d = mutable(0.0)
         cell_locator.FindClosestPoint(points, c, cellId, subId, d)
 
         return np.sqrt(float(d))
@@ -4126,14 +4126,9 @@
         for i in range(transformedSource.GetNumberOfPoints()):
             p = [0, 0, 0]
             transformedSource.GetPoint(i, p)
-<<<<<<< HEAD
-            self.transformed_points.append(p)
+            transformed_points.append(p)
+
             point = vtkSphereSource()
-=======
-            transformed_points.append(p)
-
-            point = vtk.vtkSphereSource()
->>>>>>> 3dfd0bd9
             point.SetCenter(p)
             point.SetRadius(3)
             point.SetPhiResolution(3)
