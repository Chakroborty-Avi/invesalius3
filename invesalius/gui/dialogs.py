# -*- coding: UTF-8 -*-
#--------------------------------------------------------------------------
# Software:     InVesalius - Software de Reconstrucao 3D de Imagens Medicas
# Copyright:    (C) 2001  Centro de Pesquisas Renato Archer
# Homepage:     http://www.softwarepublico.gov.br
# Contact:      invesalius@cti.gov.br
# License:      GNU - GPL 2 (LICENSE.txt/LICENCA.txt)
#--------------------------------------------------------------------------
#    Este programa e software livre; voce pode redistribui-lo e/ou
#    modifica-lo sob os termos da Licenca Publica Geral GNU, conforme
#    publicada pela Free Software Foundation; de acordo com a versao 2
#    da Licenca.
#
#    Este programa eh distribuido na expectativa de ser util, mas SEM
#    QUALQUER GARANTIA; sem mesmo a garantia implicita de
#    COMERCIALIZACAO ou de ADEQUACAO A QUALQUER PROPOSITO EM
#    PARTICULAR. Consulte a Licenca Publica Geral GNU para obter mais
#    detalhes.
#--------------------------------------------------------------------------

import itertools
import os
import random
import sys
import time
from functools import partial

from concurrent import futures

if sys.platform == 'win32':
    try:
        import win32api
        _has_win32api = True
    except ImportError:
        _has_win32api = False
else:
    _has_win32api = False

import wx
try:
    from wx.adv import BitmapComboBox
except ImportError:
    from wx.combo import BitmapComboBox

from vtkmodules.vtkCommonComputationalGeometry import vtkParametricTorus
from vtkmodules.vtkCommonCore import mutable, vtkPoints
from vtkmodules.vtkCommonDataModel import (
    vtkCellLocator,
    vtkIterativeClosestPointTransform,
    vtkPolyData,
)
from vtkmodules.vtkCommonMath import vtkMatrix4x4
from vtkmodules.vtkCommonTransforms import vtkTransform
from vtkmodules.vtkFiltersCore import vtkCleanPolyData, vtkPolyDataNormals, vtkAppendPolyData
from vtkmodules.vtkFiltersGeneral import vtkTransformPolyDataFilter
from vtkmodules.vtkFiltersSources import (
    vtkArrowSource,
    vtkCylinderSource,
    vtkParametricFunctionSource,
    vtkSphereSource,
)
from vtkmodules.vtkInteractionStyle import (
    vtkInteractorStyleTrackballActor,
    vtkInteractorStyleTrackballCamera,
)
from vtkmodules.vtkIOGeometry import vtkOBJReader, vtkSTLReader
from vtkmodules.vtkIOPLY import vtkPLYReader
from vtkmodules.vtkIOXML import vtkXMLPolyDataReader
from vtkmodules.vtkRenderingCore import (
    vtkActor,
    vtkFollower,
    vtkPolyDataMapper,
    vtkProperty,
    vtkRenderer,
)
from vtkmodules.vtkRenderingFreeType import vtkVectorText
from vtkmodules.wx.wxVTKRenderWindowInteractor import wxVTKRenderWindowInteractor

from wx.lib import masked
from wx.lib.agw import floatspin
import wx.lib.filebrowsebutton as filebrowse
from wx.lib.wordwrap import wordwrap
from invesalius.pubsub import pub as Publisher
import csv

try:
    from wx.adv import AboutDialogInfo, AboutBox
except ImportError:
    from wx import AboutDialogInfo, AboutBox

import invesalius.constants as const
import invesalius.gui.widgets.gradient as grad
import invesalius.session as ses
import invesalius.utils as utils
import invesalius.data.vtk_utils as vtku
import invesalius.data.coregistration as dcr
from invesalius.gui.widgets.inv_spinctrl import InvSpinCtrl, InvFloatSpinCtrl
from invesalius.gui.widgets import clut_imagedata
from invesalius.gui.widgets.clut_imagedata import CLUTImageDataWidget, EVT_CLUT_NODE_CHANGED
import numpy as np
from numpy.core.umath_tests import inner1d

from invesalius import inv_paths

try:
    from agw import floatspin as FS
except ImportError: # if it's not there locally, try the wxPython lib.
    import wx.lib.agw.floatspin as FS


class MaskEvent(wx.PyCommandEvent):
    def __init__(self , evtType, id, mask_index):
        wx.PyCommandEvent.__init__(self, evtType, id,)
        self.mask_index = mask_index

myEVT_MASK_SET = wx.NewEventType()
EVT_MASK_SET = wx.PyEventBinder(myEVT_MASK_SET, 1)

class NumberDialog(wx.Dialog):
    def __init__(self, message, value=0):
        wx.Dialog.__init__(self, None, -1, "InVesalius 3", size=wx.DefaultSize,
                           pos=wx.DefaultPosition,
                           style=wx.DEFAULT_DIALOG_STYLE)

        # Static text which contains message to user
        label = wx.StaticText(self, -1, message)

        # Numeric value to be changed by user
        num_ctrl = masked.NumCtrl(self, value=value, integerWidth=3,
                                    fractionWidth=2,
                                    allowNegative=True,
                                    signedForegroundColour = "Black")
        self.num_ctrl = num_ctrl

        # Buttons
        btn_ok = wx.Button(self, wx.ID_OK)
        btn_ok.SetHelpText(_("Value will be applied."))
        btn_ok.SetDefault()

        btn_cancel = wx.Button(self, wx.ID_CANCEL)
        btn_cancel.SetHelpText(_("Value will not be applied."))

        btnsizer = wx.StdDialogButtonSizer()
        btnsizer.AddButton(btn_ok)
        btnsizer.AddButton(btn_cancel)
        btnsizer.Realize()


        sizer = wx.BoxSizer(wx.VERTICAL)
        sizer.Add(label, 0, wx.ALIGN_CENTRE|wx.ALL, 5)
        sizer.Add(num_ctrl, 0, wx.ALIGN_CENTRE|wx.ALL, 5)
        sizer.Add(btnsizer, 0, wx.ALL, 5)

        self.SetSizer(sizer)
        sizer.Fit(self)

        self.Centre()

    def SetValue(self, value):
        self.num_ctrl.SetValue(value)

    def GetValue(self):
        return self.num_ctrl.GetValue()


class ResizeImageDialog(wx.Dialog):

    def __init__(self):#, message, value=0):
        wx.Dialog.__init__(self, None, -1, "InVesalius 3", size=wx.DefaultSize,
                          pos=wx.DefaultPosition,
                          style=wx.DEFAULT_DIALOG_STYLE)

        lbl_message = wx.StaticText(self, -1, _("InVesalius is running on a 32-bit operating system or has insufficient memory. \nIf you want to work with 3D surfaces or volume rendering, \nit is recommended to reduce the medical images resolution."))
        icon = wx.ArtProvider.GetBitmap(wx.ART_WARNING, wx.ART_MESSAGE_BOX, (32,32))
        bmp = wx.StaticBitmap(self, -1, icon)

        btn_ok = wx.Button(self, wx.ID_OK)
        btn_ok.SetDefault()

        btn_cancel = wx.Button(self, wx.ID_CANCEL)

        btn_sizer = wx.StdDialogButtonSizer()
        btn_sizer.AddButton(btn_ok)
        btn_sizer.AddButton(btn_cancel)
        btn_sizer.Realize()

        lbl_message_percent = wx.StaticText(self, -1,_("Percentage of original resolution"))

        num_ctrl_percent = InvSpinCtrl(self, -1, value=100, min_value=20, max_value=100)
        self.num_ctrl_porcent = num_ctrl_percent

        sizer_percent = wx.BoxSizer(wx.HORIZONTAL)
        sizer_percent.Add(lbl_message_percent, 0, wx.EXPAND|wx.ALL, 5)
        sizer_percent.Add(num_ctrl_percent, 0, wx.ALL, 5)

        sizer_itens = wx.BoxSizer(wx.VERTICAL)
        sizer_itens.Add(lbl_message, 0, wx.EXPAND|wx.ALL, 5)
        sizer_itens.Add(sizer_percent, 0, wx.EXPAND|wx.ALL, 5)
        sizer_itens.Add(btn_sizer, 0, wx.EXPAND|wx.ALL, 5)

        sizer_general = wx.BoxSizer(wx.HORIZONTAL)
        sizer_general.Add(bmp, 0, wx.ALIGN_CENTRE|wx.ALL, 10)
        sizer_general.Add(sizer_itens, 0, wx.ALL , 5)

        #self.SetAutoLayout(True)
        self.SetSizer(sizer_general)
        sizer_general.Fit(self)
        self.Layout()
        self.Centre()

    def SetValue(self, value):
        self.num_ctrl_porcent.SetValue(value)

    def GetValue(self):
        return self.num_ctrl_porcent.GetValue()

    def Close(self):
        self.Destroy()

def ShowNumberDialog(message, value=0):
    dlg = NumberDialog(message, value)
    dlg.SetValue(value)

    if dlg.ShowModal() == wx.ID_OK:
        return dlg.GetValue()
    dlg.Destroy()

    return 0


class ProgressDialog(object):
    def __init__(self, parent, maximum, abort=False):
        self.title = "InVesalius 3"
        self.msg = _("Loading DICOM files")
        self.maximum = maximum
        self.current = 0
        self.style = wx.PD_APP_MODAL
        if abort:
            self.style = wx.PD_APP_MODAL | wx.PD_CAN_ABORT

        self.dlg = wx.ProgressDialog(self.title,
                                     self.msg,
                                     maximum = self.maximum,
                                     parent = parent,
                                     style  = self.style)

        self.dlg.Bind(wx.EVT_BUTTON, self.Cancel)
        self.dlg.SetSize(wx.Size(250,150))

    def Cancel(self, evt):
        Publisher.sendMessage("Cancel DICOM load")

    def Update(self, value, message):
        if(int(value) != self.maximum):
            try:
                return self.dlg.Update(int(value),message)
            #TODO:
            #Exception in the Windows XP 64 Bits with wxPython 2.8.10
            except(wx._core.PyAssertionError):
                return True
        else:
            return False

    def Close(self):
        self.dlg.Destroy()


# ---------

INV_NON_COMPRESSED = 0
INV_COMPRESSED = 1

WILDCARD_INV_SAVE = _("InVesalius project (*.inv3)|*.inv3") + "|" + \
                    _("InVesalius project compressed (*.inv3)|*.inv3")

WILDCARD_OPEN = "InVesalius 3 project (*.inv3)|*.inv3|" \
                "All files (*.*)|*.*"

WILDCARD_ANALYZE = "Analyze 7.5 (*.hdr)|*.hdr|" \
                   "All files (*.*)|*.*"

WILDCARD_NIFTI = "NIfTI 1 (*.nii;*.nii.gz;*.hdr)|*.nii;*.nii.gz;*.hdr|" \
                 "All files (*.*)|*.*"
#".[jJ][pP][gG]"
WILDCARD_PARREC = "PAR/REC (*.par)|*.par|" \
                  "All files (*.*)|*.*"

WILDCARD_MESH_FILES = "STL File format (*.stl)|*.stl|" \
                      "Standard Polygon File Format (*.ply)|*.ply|" \
                      "Alias Wavefront Object (*.obj)|*.obj|" \
                      "VTK Polydata File Format (*.vtp)|*.vtp|" \
                      "All files (*.*)|*.*"


def ShowOpenProjectDialog():
    # Default system path
    current_dir = os.path.abspath(".")
    session = ses.Session()
    last_directory = session.get('paths', 'last_directory_inv3', '')
    dlg = wx.FileDialog(None, message=_("Open InVesalius 3 project..."),
                        defaultDir=last_directory,
                        defaultFile="", wildcard=WILDCARD_OPEN,
                        style=wx.FD_OPEN|wx.FD_CHANGE_DIR)

    # inv3 filter is default
    dlg.SetFilterIndex(0)

    # Show the dialog and retrieve the user response. If it is the OK response,
    # process the data.
    filepath = None
    try:
        if dlg.ShowModal() == wx.ID_OK:
            # This returns a Python list of files that were selected.
            filepath = dlg.GetPath()
    except(wx._core.PyAssertionError):  # FIX: win64
        filepath = dlg.GetPath()

    if filepath:
        session['paths']['last_directory_inv3'] = os.path.split(filepath)[0]
        session.WriteSessionFile()

    # Destroy the dialog. Don't do this until you are done with it!
    # BAD things can happen otherwise!
    dlg.Destroy()
    os.chdir(current_dir)
    return filepath


def ShowImportDirDialog(self):
    current_dir = os.path.abspath(".")

    if sys.platform == 'win32' or sys.platform.startswith('linux'):
        session = ses.Session()

        if (session.GetLastDicomFolder()):
            folder = session.GetLastDicomFolder()
        else:
            folder = ''
    else:
        folder = ''

    dlg = wx.DirDialog(self, _("Choose a DICOM folder:"), folder,
                        style=wx.DD_DEFAULT_STYLE
                        | wx.DD_DIR_MUST_EXIST
                        | wx.DD_CHANGE_DIR)

    path = None
    try:
        if dlg.ShowModal() == wx.ID_OK:
            # GetPath returns in unicode, if a path has non-ascii characters a
            # UnicodeEncodeError is raised. To avoid this, path is encoded in utf-8
            if sys.platform == "win32":
                path = dlg.GetPath()
            else:
                path = dlg.GetPath().encode('utf-8')

    except(wx._core.PyAssertionError): #TODO: error win64
         if (dlg.GetPath()):
             path = dlg.GetPath()

    if (sys.platform != 'darwin'):
        if (path):
            session.SetLastDicomFolder(path)

    # Only destroy a dialog after you're done with it.
    dlg.Destroy()
    os.chdir(current_dir)
    return path

def ShowImportBitmapDirDialog(self):
    current_dir = os.path.abspath(".")

    #  if sys.platform == 'win32' or sys.platform.startswith('linux'):
        #  session = ses.Session()

        #  if (session.GetLastDicomFolder()):
            #  folder = session.GetLastDicomFolder()
        #  else:
            #  folder = ''
    #  else:
        #  folder = ''
    session = ses.Session()
    last_directory = session.get('paths', 'last_directory_bitmap', '')

    dlg = wx.DirDialog(self, _("Choose a folder with TIFF, BMP, JPG or PNG:"), last_directory,
                        style=wx.DD_DEFAULT_STYLE
                        | wx.DD_DIR_MUST_EXIST
                        | wx.DD_CHANGE_DIR)

    path = None
    try:
        if dlg.ShowModal() == wx.ID_OK:
            # GetPath returns in unicode, if a path has non-ascii characters a
            # UnicodeEncodeError is raised. To avoid this, path is encoded in utf-8
            path = dlg.GetPath()

    except(wx._core.PyAssertionError): #TODO: error win64
         if (dlg.GetPath()):
             path = dlg.GetPath()

    #  if (sys.platform != 'darwin'):
        #  if (path):
            #  session.SetLastDicomFolder(path)

    if path:
        session['paths']['last_directory_bitmap'] = path
        session.WriteSessionFile()

    # Only destroy a dialog after you're done with it.
    dlg.Destroy()
    os.chdir(current_dir)
    return path


def ShowImportOtherFilesDialog(id_type, msg='Import NIFTi 1 file'):
    # Default system path
    session = ses.Session()
    last_directory = session.get('paths', 'last_directory_%d' % id_type, '')
    dlg = wx.FileDialog(None, message=msg, defaultDir=last_directory,
                        defaultFile="", wildcard=WILDCARD_NIFTI,
                        style=wx.FD_OPEN | wx.FD_CHANGE_DIR)

    # if id_type == const.ID_NIFTI_IMPORT:
    #     dlg.SetMessage(_("Import NIFTi 1 file"))
    #     dlg.SetWildcard(WILDCARD_NIFTI)
    # elif id_type == const.ID_TREKKER_MASK:
    #     dlg.SetMessage(_("Import Trekker mask"))
    #     dlg.SetWildcard(WILDCARD_NIFTI)
    # elif id_type == const.ID_TREKKER_IMG:
    #     dlg.SetMessage(_("Import Trekker anatomical image"))
    #     dlg.SetWildcard(WILDCARD_NIFTI)
    # elif id_type == const.ID_TREKKER_FOD:
    #     dlg.SetMessage(_("Import Trekker FOD"))
    #     dlg.SetWildcard(WILDCARD_NIFTI)
    # elif id_type == const.ID_TREKKER_ACT:
    #     dlg.SetMessage(_("Import acantomical labels"))
    #     dlg.SetWildcard(WILDCARD_NIFTI)
    if id_type == const.ID_PARREC_IMPORT:
        dlg.SetMessage(_("Import PAR/REC file"))
        dlg.SetWildcard(WILDCARD_PARREC)
    elif id_type == const.ID_ANALYZE_IMPORT:
        dlg.SetMessage(_("Import Analyze 7.5 file"))
        dlg.SetWildcard(WILDCARD_ANALYZE)

    # inv3 filter is default
    dlg.SetFilterIndex(0)

    # Show the dialog and retrieve the user response. If it is the OK response,
    # process the data.
    filename = None
    try:
        if dlg.ShowModal() == wx.ID_OK:
            # GetPath returns in unicode, if a path has non-ascii characters a
            # UnicodeEncodeError is raised. To avoid this, path is encoded in utf-8
            if sys.platform == "win32":
                filename = dlg.GetPath()
            else:
                filename = dlg.GetPath().encode('utf-8')

    except(wx._core.PyAssertionError):  # TODO: error win64
        if (dlg.GetPath()):
            filename = dlg.GetPath()

    if filename:
        session['paths']['last_directory_%d' % id_type] = os.path.split(dlg.GetPath())[0]
        session.WriteSessionFile()
    # Destroy the dialog. Don't do this until you are done with it!
    # BAD things can happen otherwise!
    dlg.Destroy()
    return filename


def ShowImportMeshFilesDialog():
    # Default system path
    current_dir = os.path.abspath(".")
    session = ses.Session()
    last_directory = session.get('paths', 'last_directory_surface_import', '')
    dlg = wx.FileDialog(None, message=_("Import surface file"),
                        defaultDir=last_directory,
                        wildcard=WILDCARD_MESH_FILES,
                        style=wx.FD_OPEN | wx.FD_CHANGE_DIR)

    # stl filter is default
    dlg.SetFilterIndex(0)

    # Show the dialog and retrieve the user response. If it is the OK response,
    # process the data.
    filename = None
    try:
        if dlg.ShowModal() == wx.ID_OK:
            filename = dlg.GetPath()

    except(wx._core.PyAssertionError):  # TODO: error win64
        if (dlg.GetPath()):
            filename = dlg.GetPath()

    if filename:
        session['paths']['last_directory_surface_import'] = os.path.split(filename)[0]
        session.WriteSessionFile()

    # Destroy the dialog. Don't do this until you are done with it!
    # BAD things can happen otherwise!
    dlg.Destroy()
    os.chdir(current_dir)
    return filename

def ImportMeshCoordSystem():
    msg = _("Was the imported mesh created by InVesalius?")
    if sys.platform == 'darwin':
        dlg = wx.MessageDialog(None, "", msg,
                               wx.YES_NO)
    else:
        dlg = wx.MessageDialog(None, msg, "InVesalius 3",
                               wx.YES_NO)

    if dlg.ShowModal() == wx.ID_YES:
        flag = False
    else:
        flag = True

    dlg.Destroy()
    return flag

def ShowSaveAsProjectDialog(default_filename=None):
    current_dir = os.path.abspath(".")
    session = ses.Session()
    last_directory = session.get('paths', 'last_directory_inv3', '')
    dlg = wx.FileDialog(None,
                        _("Save project as..."), # title
                        last_directory, # last used directory
                        default_filename,
                        WILDCARD_INV_SAVE,
                        wx.FD_SAVE|wx.FD_OVERWRITE_PROMPT)
    #dlg.SetFilterIndex(0) # default is VTI

    filename = None
    try:
        if dlg.ShowModal() == wx.ID_OK:
            filename = dlg.GetPath()
            ok = 1
        else:
            ok = 0
    except(wx._core.PyAssertionError): #TODO: fix win64
        filename = dlg.GetPath()
        ok = 1

    if (ok):
        extension = "inv3"
        if sys.platform != 'win32':
            if filename.split(".")[-1] != extension:
                filename = filename + "." + extension

    if filename:
        session['paths']['last_directory_inv3'] = os.path.split(filename)[0]
        session.WriteSessionFile()

    wildcard = dlg.GetFilterIndex()
    os.chdir(current_dir)
    return filename, wildcard == INV_COMPRESSED


def ShowLoadSaveDialog(message=_(u"Load File"), current_dir=os.path.abspath("."), style=wx.FD_OPEN | wx.FD_CHANGE_DIR,
                       wildcard=_("Registration files (*.obr)|*.obr"), default_filename="", save_ext=None):

    dlg = wx.FileDialog(None, message=message, defaultDir="", defaultFile=default_filename,
                        wildcard=wildcard, style=style)

    # Show the dialog and retrieve the user response. If it is the OK response,
    # process the data.
    filepath = None
    try:
        if dlg.ShowModal() == wx.ID_OK:
            # This returns a Python list of files that were selected.
            filepath = dlg.GetPath()
            ok_press = 1
        else:
            ok_press = 0
    except(wx._core.PyAssertionError):  # FIX: win64
        filepath = dlg.GetPath()
        ok_press = 1

    # fix the extension if set different than expected
    if save_ext and ok_press:
        extension = save_ext
        if sys.platform != 'win32':
            if filepath.split(".")[-1] != extension:
                filepath = filepath + "." + extension

    # Destroy the dialog. Don't do this until you are done with it!
    # BAD things can happen otherwise!
    dlg.Destroy()
    os.chdir(current_dir)

    return filepath


class MessageDialog(wx.Dialog):
    def __init__(self, message):
        wx.Dialog.__init__(self, None, -1, "InVesalius 3",  size=(360, 370), pos=wx.DefaultPosition,
                           style=wx.DEFAULT_DIALOG_STYLE|wx.ICON_INFORMATION)

        # Static text which contains message to user
        label = wx.StaticText(self, -1, message)

        # Buttons
        btn_yes = wx.Button(self, wx.ID_YES)
        btn_yes.SetHelpText("")
        btn_yes.SetDefault()

        btn_no = wx.Button(self, wx.ID_NO)
        btn_no.SetHelpText("")

        btn_cancel = wx.Button(self, wx.ID_CANCEL)
        btn_cancel.SetHelpText("")

        btnsizer = wx.StdDialogButtonSizer()
        btnsizer.AddButton(btn_yes)
        btnsizer.AddButton(btn_cancel)
        btnsizer.AddButton(btn_no)
        btnsizer.Realize()


        sizer = wx.BoxSizer(wx.VERTICAL)
        sizer.Add(label, 0, wx.ALIGN_CENTRE|wx.ALL, 5)
        sizer.Add(btnsizer, 0, wx.ALIGN_CENTER_VERTICAL|
                  wx.ALIGN_CENTER_HORIZONTAL|wx.ALL, 5)
        self.SetSizer(sizer)
        sizer.Fit(self)

        self.Centre()


class UpdateMessageDialog(wx.Dialog):
    def __init__(self, url):
        msg=_("A new version of InVesalius is available. Do you want to open the download website now?")
        title=_("Invesalius Update")
        self.url = url

        wx.Dialog.__init__(self, None, -1, title,  size=(360, 370), pos=wx.DefaultPosition,
                           style=wx.DEFAULT_DIALOG_STYLE|wx.ICON_INFORMATION)

        # Static text which contains message to user
        label = wx.StaticText(self, -1, msg)

        # Buttons
        btn_yes = wx.Button(self, wx.ID_YES)
        btn_yes.SetHelpText("")
        btn_yes.SetDefault()

        btn_no = wx.Button(self, wx.ID_NO)
        btn_no.SetHelpText("")

        btnsizer = wx.StdDialogButtonSizer()
        btnsizer.AddButton(btn_yes)
        btnsizer.AddButton(btn_no)
        btnsizer.Realize()

        sizer = wx.BoxSizer(wx.VERTICAL)
        sizer.Add(label, 0, wx.ALIGN_CENTRE|wx.ALL, 5)
        sizer.Add(btnsizer, 0, wx.ALIGN_CENTER_VERTICAL|
                  wx.ALIGN_CENTER_HORIZONTAL|wx.ALL, 5)
        self.SetSizer(sizer)
        sizer.Fit(self)
        self.Centre()

        btn_yes.Bind(wx.EVT_BUTTON, self._OnYes)
        btn_no.Bind(wx.EVT_BUTTON, self._OnNo)

        # Subscribing to the pubsub event which happens when InVesalius is
        # closed.
        Publisher.subscribe(self._OnCloseInV, 'Exit')

    def _OnYes(self, evt):
        # Launches the default browser with the url to download the new
        # InVesalius version.
        wx.LaunchDefaultBrowser(self.url)
        self.Close()
        self.Destroy()

    def _OnNo(self, evt):
        # Closes and destroy this dialog.
        self.Close()
        self.Destroy()

    def _OnCloseInV(self):
        # Closes and destroy this dialog.
        self.Close()
        self.Destroy()


class MessageBox(wx.Dialog):
    def __init__(self, parent, title, message, caption="InVesalius3 Error"):
        wx.Dialog.__init__(self, parent, title=caption, style=wx.DEFAULT_DIALOG_STYLE|wx.RESIZE_BORDER)

        title_label = wx.StaticText(self, -1, title)

        text = wx.TextCtrl(self, style=wx.TE_MULTILINE|wx.TE_READONLY|wx.BORDER_NONE)
        text.SetValue(message)
        text.SetBackgroundColour(wx.SystemSettings.GetColour(4))

        width, height = text.GetTextExtent("O"*30)
        text.SetMinSize((width, -1))

        btn_ok = wx.Button(self, wx.ID_OK)
        btnsizer = wx.StdDialogButtonSizer()
        btnsizer.AddButton(btn_ok)
        btnsizer.Realize()

        sizer = wx.BoxSizer(wx.VERTICAL)
        sizer.Add(title_label, 0, wx.ALL | wx.EXPAND, 5)
        sizer.Add(text, 1, wx.ALL | wx.EXPAND, 5)
        sizer.Add(btnsizer, 0, wx.ALIGN_CENTER_VERTICAL|wx.EXPAND|wx.ALL, 5)
        self.SetSizer(sizer)
        sizer.Fit(self)
        self.Center()
        self.ShowModal()


class ErrorMessageBox(wx.Dialog):
    def __init__(self, parent, title, message, caption="InVesalius3 Error"):
        wx.Dialog.__init__(self, parent, title=caption, style=wx.DEFAULT_DIALOG_STYLE|wx.RESIZE_BORDER)

        title_label = wx.StaticText(self, -1, title)
        title_width, title_height = title_label.GetSize()

        icon = wx.ArtProvider.GetBitmap(wx.ART_ERROR, wx.ART_MESSAGE_BOX, (title_height * 2, title_height * 2))
        bmp = wx.StaticBitmap(self, -1, icon)

        text = wx.TextCtrl(self, style=wx.TE_MULTILINE|wx.TE_READONLY|wx.BORDER_NONE)
        text.SetValue(message)
        text.SetBackgroundColour(wx.SystemSettings.GetColour(4))

        width, height = text.GetTextExtent("M"*60)
        text.SetMinSize((width, -1))


        btn_ok = wx.Button(self, wx.ID_OK)
        btnsizer = wx.StdDialogButtonSizer()
        btnsizer.AddButton(btn_ok)
        btnsizer.Realize()

        title_sizer = wx.BoxSizer(wx.HORIZONTAL)
        title_sizer.Add(bmp, 0, wx.ALL | wx.EXPAND, 5)
        title_sizer.Add(title_label, 0, wx.ALL | wx.ALIGN_CENTER_VERTICAL, 5)

        sizer = wx.BoxSizer(wx.VERTICAL)
        sizer.Add(title_sizer, 0, wx.ALL | wx.EXPAND, 5)
        sizer.Add(text, 1, wx.ALL | wx.EXPAND, 5)
        sizer.Add(btnsizer, 0, wx.EXPAND | wx.ALL, 5)
        self.SetSizer(sizer)
        sizer.Fit(self)
        self.Center()


def SaveChangesDialog__Old(filename):
    message = _("The project %s has been modified.\nSave changes?")%filename
    dlg = MessageDialog(message)

    answer = dlg.ShowModal()
    dlg.Destroy()
    if answer == wx.ID_YES:
        return 1
    elif answer == wx.ID_NO:
        return 0
    else:
        return -1


def ImportEmptyDirectory(dirpath):
    msg = _("%s is an empty folder.") % dirpath.decode("utf-8")
    if sys.platform == 'darwin':
        dlg = wx.MessageDialog(None, "",
                                msg,
                                wx.ICON_INFORMATION | wx.OK)
    else:
        dlg = wx.MessageDialog(None, msg,
                               "InVesalius 3",
                                wx.ICON_INFORMATION | wx.OK)
    dlg.ShowModal()
    dlg.Destroy()


def ImportOldFormatInvFile():
    msg = _("File was created in a newer InVesalius version. Some functionalities may not work correctly.")
    dlg = wx.MessageDialog(None, msg,
                           "InVesalius 3",
                           wx.ICON_INFORMATION | wx.OK)
    dlg.ShowModal()
    dlg.Destroy()


def ImportInvalidFiles(ftype="DICOM"):
    if ftype == "Bitmap":
        msg =  _("There are no Bitmap, JPEG, PNG or TIFF files in the selected folder.")
    elif ftype == "DICOM":
        msg = _("There are no DICOM files in the selected folder.")
    else:
        msg = _("Invalid file.")

    if sys.platform == 'darwin':
        dlg = wx.MessageDialog(None, "", msg,
                                wx.ICON_INFORMATION | wx.OK)
    else:
        dlg = wx.MessageDialog(None, msg, "InVesalius 3",
                                wx.ICON_INFORMATION | wx.OK)
    dlg.ShowModal()
    dlg.Destroy()


def ImportAnalyzeWarning():
    msg1 = _("Warning! InVesalius has limited support to Analyze format.\n")
    msg2 = _("Slices may be wrongly oriented and functions may not work properly.")
    if sys.platform == 'darwin':
        dlg = wx.MessageDialog(None, "", msg1 + msg2,
                                wx.ICON_INFORMATION | wx.OK)
    else:
        dlg = wx.MessageDialog(None, msg1 + msg2, "InVesalius 3",
                                wx.ICON_INFORMATION | wx.OK)
    dlg.ShowModal()
    dlg.Destroy()


def InexistentMask():
    msg = _("A mask is needed to create a surface.")
    if sys.platform == 'darwin':
        dlg = wx.MessageDialog(None, "", msg,
                                wx.ICON_INFORMATION | wx.OK)
    else:
        dlg = wx.MessageDialog(None, msg, "InVesalius 3",
                                wx.ICON_INFORMATION | wx.OK)
    dlg.ShowModal()
    dlg.Destroy()

def MaskSelectionRequiredForRemoval():
    msg = _("No mask was selected for removal.")
    if sys.platform == 'darwin':
        dlg = wx.MessageDialog(None, "", msg,
                                wx.ICON_INFORMATION | wx.OK)
    else:
        dlg = wx.MessageDialog(None, msg, "InVesalius 3",
                                wx.ICON_INFORMATION | wx.OK)
    dlg.ShowModal()
    dlg.Destroy()

def SurfaceSelectionRequiredForRemoval():
    msg = _("No surface was selected for removal.")
    if sys.platform == 'darwin':
        dlg = wx.MessageDialog(None, "", msg,
                                wx.ICON_INFORMATION | wx.OK)
    else:
        dlg = wx.MessageDialog(None, msg, "InVesalius 3",
                                wx.ICON_INFORMATION | wx.OK)
    dlg.ShowModal()
    dlg.Destroy()


def MeasureSelectionRequiredForRemoval():
    msg = _("No measure was selected for removal.")
    if sys.platform == 'darwin':
        dlg = wx.MessageDialog(None, "", msg,
                                wx.ICON_INFORMATION | wx.OK)
    else:
        dlg = wx.MessageDialog(None, msg, "InVesalius 3",
                                wx.ICON_INFORMATION | wx.OK)
    dlg.ShowModal()
    dlg.Destroy()

def MaskSelectionRequiredForDuplication():
    msg = _("No mask was selected for duplication.")
    if sys.platform == 'darwin':
        dlg = wx.MessageDialog(None, "", msg,
                                wx.ICON_INFORMATION | wx.OK)
    else:
        dlg = wx.MessageDialog(None, msg, "InVesalius 3",
                                wx.ICON_INFORMATION | wx.OK)
    dlg.ShowModal()
    dlg.Destroy()



def SurfaceSelectionRequiredForDuplication():
    msg = _("No surface was selected for duplication.")
    if sys.platform == 'darwin':
        dlg = wx.MessageDialog(None, "", msg,
                                wx.ICON_INFORMATION | wx.OK)
    else:
        dlg = wx.MessageDialog(None, msg, "InVesalius 3",
                                wx.ICON_INFORMATION | wx.OK)
    dlg.ShowModal()
    dlg.Destroy()


# Dialogs for neuronavigation mode
# ----------------------------------

def ShowNavigationTrackerWarning(trck_id, lib_mode):
    """
    Spatial Tracker connection error
    """
    trck = {const.SELECT: 'Tracker',
            const.MTC: 'Claron MicronTracker',
            const.FASTRAK: 'Polhemus FASTRAK',
            const.ISOTRAKII: 'Polhemus ISOTRAK',
            const.PATRIOT: 'Polhemus PATRIOT',
            const.CAMERA: 'CAMERA',
            const.POLARIS: 'NDI Polaris',
            const.POLARISP4: 'NDI Polaris P4',
            const.OPTITRACK: 'Optitrack',
            const.ROBOT: 'Robotic navigation',
            const.DEBUGTRACKRANDOM: 'Debug tracker device (random)',
            const.DEBUGTRACKAPPROACH: 'Debug tracker device (approach)'}

    if lib_mode == 'choose':
        msg = _('No tracking device selected')
    elif lib_mode == 'error':
        msg = trck[trck_id] + _(' is not installed.')
    elif lib_mode == 'disconnect':
        msg = trck[trck_id] + _(' disconnected.')
    else:
        msg = trck[trck_id] + _(' is not connected.')

    if sys.platform == 'darwin':
        dlg = wx.MessageDialog(None, "", msg,
                               wx.ICON_INFORMATION | wx.OK)
    else:
        dlg = wx.MessageDialog(None, msg, "InVesalius 3 - Neuronavigator",
                               wx.ICON_INFORMATION | wx.OK)

    dlg.ShowModal()
    dlg.Destroy()

def ICPcorregistration(fre):
    msg = _("The fiducial registration error is: ") + str(round(fre, 2)) + '\n\n' + \
          _("Would you like to improve accuracy?")
    if sys.platform == 'darwin':
        dlg = wx.MessageDialog(None, "", msg,
                               wx.YES_NO)
    else:
        dlg = wx.MessageDialog(None, msg, "InVesalius 3",
                               wx.YES_NO)

    if dlg.ShowModal() == wx.ID_YES:
        flag = True
    else:
        flag = False

    dlg.Destroy()
    return flag

def ReportICPerror(prev_error, final_error):
    msg = _("Points to scalp distance: ") + str(round(final_error, 2)) + ' mm' + '\n\n' + \
          _("Distance before refine: ") + str(round(prev_error, 2)) + ' mm'
    if sys.platform == 'darwin':
        dlg = wx.MessageDialog(None, "", msg,
                               wx.OK)
    else:
        dlg = wx.MessageDialog(None, msg, "InVesalius 3",
                               wx.OK)
    dlg.ShowModal()
    dlg.Destroy()

def ReportICPPointError():
    msg = _("The last point is more than 20 mm away from the surface") + '\n\n' + _("Please, create a new point.")
    if sys.platform == 'darwin':
        dlg = wx.MessageDialog(None, "", msg,
                               wx.OK)
    else:
        dlg = wx.MessageDialog(None, msg, "InVesalius 3",
                               wx.OK)
    dlg.ShowModal()
    dlg.Destroy()

def ReportICPDistributionError():
    msg = _("The distribution of the transformed points looks wrong.") + '\n\n' +\
          _("It is recommended to remove the points and redone the acquisition")
    if sys.platform == 'darwin':
        dlg = wx.MessageDialog(None, "", msg,
                               wx.OK)
    else:
        dlg = wx.MessageDialog(None, msg, "InVesalius 3",
                               wx.OK)
    dlg.ShowModal()
    dlg.Destroy()

def ShowEnterMarkerID(default):
    msg = _("Edit marker ID")
    if sys.platform == 'darwin':
        dlg = wx.TextEntryDialog(None, "", msg, defaultValue=default)
    else:
        dlg = wx.TextEntryDialog(None, msg, "InVesalius 3", value=default)
    dlg.ShowModal()
    result = dlg.GetValue()
    dlg.Destroy()
    return result


def ShowConfirmationDialog(msg=_('Proceed?')):
    # msg = _("Do you want to delete all markers?")
    if sys.platform == 'darwin':
        dlg = wx.MessageDialog(None, "", msg,
                               wx.OK | wx.CANCEL | wx.ICON_QUESTION)
    else:
        dlg = wx.MessageDialog(None, msg, "InVesalius 3",
                               wx.OK | wx.CANCEL | wx.ICON_QUESTION)
    result = dlg.ShowModal()
    dlg.Destroy()
    return result


def ShowColorDialog(color_current):
    cdata = wx.ColourData()
    cdata.SetColour(wx.Colour(color_current))
    dlg = wx.ColourDialog(None, data=cdata)
    dlg.GetColourData().SetChooseFull(True)

    if dlg.ShowModal() == wx.ID_OK:
        color_new = dlg.GetColourData().GetColour().Get(includeAlpha=False)
    else:
        color_new = None

    dlg.Destroy()
    return color_new

# ----------------------------------


class NewMask(wx.Dialog):
    def __init__(self,
                 parent=None,
                 ID=-1,
                 title="InVesalius 3",
                 size=wx.DefaultSize,
                 pos=wx.DefaultPosition,
                 style=wx.DEFAULT_DIALOG_STYLE,
                 useMetal=False):
        import invesalius.constants as const
        import invesalius.data.mask as mask
        import invesalius.project as prj

        wx.Dialog.__init__(self, parent, ID, title, pos, style=style)
        self.SetExtraStyle(wx.DIALOG_EX_CONTEXTHELP)

        self.CenterOnScreen()

        # This extra style can be set after the UI object has been created.
        if 'wxMac' in wx.PlatformInfo and useMetal:
            self.SetExtraStyle(wx.DIALOG_EX_METAL)

        self.CenterOnScreen()

        # LINE 1: Surface name

        label_mask = wx.StaticText(self, -1, _("New mask name:"))

        default_name =  const.MASK_NAME_PATTERN %(mask.Mask.general_index+2)
        text = wx.TextCtrl(self, -1, "", size=(80,-1))
        text.SetHelpText(_("Name the mask to be created"))
        text.SetValue(default_name)
        self.text = text

        # LINE 2: Threshold of reference

        # Informative label
        label_thresh = wx.StaticText(self, -1, _("Threshold preset:"))

        # Retrieve existing masks
        project = prj.Project()
        thresh_list = sorted(project.threshold_modes.keys())
        default_index = thresh_list.index(_("Bone"))
        self.thresh_list = thresh_list

        # Mask selection combo
        combo_thresh = wx.ComboBox(self, -1, "", choices= self.thresh_list,
                                 style=wx.CB_DROPDOWN|wx.CB_READONLY)
        combo_thresh.SetSelection(default_index)
        if sys.platform != 'win32':
            combo_thresh.SetWindowVariant(wx.WINDOW_VARIANT_SMALL)
        self.combo_thresh = combo_thresh

        # LINE 3: Gradient
        bound_min, bound_max = project.threshold_range
        thresh_min, thresh_max = project.threshold_modes[_("Bone")]
        original_colour = random.choice(const.MASK_COLOUR)
        self.colour = original_colour
        colour = [255*i for i in original_colour]
        colour.append(100)
        gradient = grad.GradientCtrl(self, -1, int(bound_min),
                                     int(bound_max),
                                     int(thresh_min), int(thresh_max),
                                     colour)
        self.gradient = gradient

        # OVERVIEW
        # Sizer that joins content above
        flag_link = wx.EXPAND|wx.GROW|wx.ALL
        flag_button = wx.ALL | wx.EXPAND| wx.GROW

        fixed_sizer = wx.FlexGridSizer(rows=2, cols=2, hgap=10, vgap=10)
        fixed_sizer.AddGrowableCol(0, 1)
        fixed_sizer.AddMany([ (label_mask, 1, flag_link, 5),
                              (text, 1, flag_button, 2),
                              (label_thresh, 1, flag_link, 5),
                              (combo_thresh, 0, flag_button, 1)])#,
                              #(label_quality, 1, flag_link, 5),
                              #(combo_quality, 0, flag_button, 1)])

        # LINE 6: Buttons

        btn_ok = wx.Button(self, wx.ID_OK)
        btn_ok.SetDefault()
        btn_cancel = wx.Button(self, wx.ID_CANCEL)

        btnsizer = wx.StdDialogButtonSizer()
        btnsizer.AddButton(btn_ok)
        btnsizer.AddButton(btn_cancel)
        btnsizer.Realize()

        # OVERVIEW
        # Merge all sizers and checkboxes
        sizer = wx.BoxSizer(wx.VERTICAL)
        sizer.Add(fixed_sizer, 0, wx.ALL|wx.GROW|wx.EXPAND, 15)
        sizer.Add(gradient, 0, wx.BOTTOM|wx.RIGHT|wx.LEFT|wx.EXPAND|wx.GROW, 20)
        sizer.Add(btnsizer, 0, wx.ALIGN_RIGHT|wx.BOTTOM, 10)

        self.SetSizer(sizer)
        sizer.Fit(self)
        self.Layout()

        self.Bind(grad.EVT_THRESHOLD_CHANGED, self.OnSlideChanged, self.gradient)
        self.combo_thresh.Bind(wx.EVT_COMBOBOX, self.OnComboThresh)


    def OnComboThresh(self, evt):
        import invesalius.project as prj
        proj = prj.Project()
        (thresh_min, thresh_max) = proj.threshold_modes[evt.GetString()]
        self.gradient.SetMinimun(thresh_min)
        self.gradient.SetMaximun(thresh_max)

    def OnSlideChanged(self, evt):
        import invesalius.project as prj
        thresh_min = self.gradient.GetMinValue()
        thresh_max = self.gradient.GetMaxValue()
        thresh = (thresh_min, thresh_max)
        proj = prj.Project()
        if thresh  in proj.threshold_modes.values():
            preset_name = proj.threshold_modes.get_key(thresh)[0]
            index = self.thresh_list.index(preset_name)
            self.combo_thresh.SetSelection(index)
        else:
            index = self.thresh_list.index(_("Custom"))
            self.combo_thresh.SetSelection(index)

    def GetValue(self):
        #mask_index = self.combo_mask.GetSelection()
        mask_name = self.text.GetValue()
        thresh_value = [self.gradient.GetMinValue(), self.gradient.GetMaxValue()]
        #quality = const.SURFACE_QUALITY_LIST[self.combo_quality.GetSelection()]
        #fill_holes = self.check_box_holes.GetValue()
        #keep_largest = self.check_box_largest.GetValue()
        #return (mask_index, surface_name, quality, fill_holes, keep_largest)
        return mask_name, thresh_value, self.colour


def InexistentPath(path):
    msg = _("%s does not exist.")%(path)
    if sys.platform == 'darwin':
        dlg = wx.MessageDialog(None, "", msg,
                                wx.ICON_INFORMATION | wx.OK)
    else:
        dlg = wx.MessageDialog(None, msg, "InVesalius 3",
                                wx.ICON_INFORMATION | wx.OK)
    dlg.ShowModal()
    dlg.Destroy()

def MissingFilesForReconstruction():
    msg = _("Please, provide more than one DICOM file for 3D reconstruction")
    if sys.platform == 'darwin':
        dlg = wx.MessageDialog(None, "", msg,
                                wx.ICON_INFORMATION | wx.OK)
    else:
        dlg = wx.MessageDialog(None, msg, "InVesalius 3",
                                wx.ICON_INFORMATION | wx.OK)
    dlg.ShowModal()
    dlg.Destroy()

def SaveChangesDialog(filename, parent):
    current_dir = os.path.abspath(".")
    msg = _(u"The project %s has been modified.\nSave changes?")%filename
    if sys.platform == 'darwin':
        dlg = wx.MessageDialog(None, "", msg,
                               wx.ICON_QUESTION | wx.YES_NO | wx.CANCEL)
    else:
        dlg = wx.MessageDialog(None, msg, "InVesalius 3",
                         wx.ICON_QUESTION | wx.YES_NO | wx.CANCEL)

    try:
        answer = dlg.ShowModal()
    except(wx._core.PyAssertionError): #TODO: FIX win64
        answer =  wx.ID_YES

    dlg.Destroy()
    os.chdir(current_dir)

    if answer == wx.ID_YES:
        return 1
    elif answer == wx.ID_NO:
        return 0
    else:
        return -1

def SaveChangesDialog2(filename):
    current_dir = os.path.abspath(".")
    msg = _("The project %s has been modified.\nSave changes?")%filename
    if sys.platform == 'darwin':
        dlg = wx.MessageDialog(None, "", msg,
                               wx.ICON_QUESTION | wx.YES_NO)
    else:
        dlg = wx.MessageDialog(None, msg,
                               "InVesalius 3",
                               wx.ICON_QUESTION | wx.YES_NO)

    answer = dlg.ShowModal()
    dlg.Destroy()
    os.chdir(current_dir)
    if answer == wx.ID_YES:
        return 1
    else:# answer == wx.ID_NO:
        return 0



def ShowAboutDialog(parent):

    info = AboutDialogInfo()
    info.Name = "InVesalius"
    info.Version = const.INVESALIUS_VERSION
    info.Copyright = _("(c) 2007-2022 Center for Information Technology Renato Archer - CTI")
    info.Description = wordwrap(_("InVesalius is a medical imaging program for 3D reconstruction. It uses a sequence of 2D DICOM image files acquired with CT or MRI scanners. InVesalius allows exporting 3D volumes or surfaces as mesh files for creating physical models of a patient's anatomy using additive manufacturing (3D printing) technologies. The software is developed by Center for Information Technology Renato Archer (CTI), National Council for Scientific and Technological Development (CNPq) and the Brazilian Ministry of Health.\n\n InVesalius must be used only for research. The Center for Information Technology Renato Archer is not responsible for damages caused by the use of this software.\n\n Contact: invesalius@cti.gov.br"), 350, wx.ClientDC(parent))

#       _("InVesalius is a software for medical imaging 3D reconstruction. ")+\
#       _("Its input is a sequency of DICOM 2D image files acquired with CT or MR.\n\n")+\
#       _("The software also allows generating correspondent STL files,")+\
#       _("so the user can print 3D physical models of the patient's anatomy ")+\
#       _("using Rapid Prototyping."), 350, wx.ClientDC(parent))

    icon = wx.Icon(os.path.join(inv_paths.ICON_DIR, "invesalius_64x64.ico"),\
            wx.BITMAP_TYPE_ICO)

    info.SetWebSite("https://www.cti.gov.br/invesalius")
    info.SetIcon(icon)

    info.License = _("GNU GPL (General Public License) version 2")

    info.Developers = [u"Paulo Henrique Junqueira Amorim",
                       u"Thiago Franco de Moraes",
                       u"Hélio Pedrini",
                       u"Jorge Vicente Lopes da Silva",
                       u"Victor Hugo de Oliveira e Souza (navigator)",
                       u"Renan Hiroshi Matsuda (navigator)",
                       u"André Salles Cunha Peres (navigator)",
                       u"Oswaldo Baffa Filho (navigator)",
                       u"Tatiana Al-Chueyr (former)",
                       u"Guilherme Cesar Soares Ruppert (former)",
                       u"Fabio de Souza Azevedo (former)",
                       u"Bruno Lara Bottazzini (contributor)",
                       u"Olly Betts (patches to support wxPython3)"]

    info.Translators = [u"Alex P. Natsios",
                        u"Alicia Perez",
                        u"Anderson Antonio Mamede da Silva",
                        u"Andreas Loupasakis",
                        u"Angelo Pucillo",
                        u"Annalisa Manenti",
                        u"Cheng-Chia Tseng",
                        u"Dan",
                        u"DCamer",
                        u"Dimitris Glezos",
                        u"Eugene Liscio",
                        u"Frédéric Lopez",
                        u"Florin Putura",
                        u"Fri",
                        u"Jangblue",
                        u"Javier de Lima Moreno",
                        u"Kensey Okinawa",
                        u"Maki Sugimoto",
                        u"Mario Regino Moreno Guerra",
                        u"Massimo Crisantemo",
                        u"Nikolai Guschinsky",
                        u"Nikos Korkakakis",
                        u"Raul Bolliger Neto",
                        u"Sebastian Hilbert",
                        u"Semarang Pari",
                        u"Silvério Santos",
                        u"Vasily Shishkin",
                        u"Yohei Sotsuka",
                        u"Yoshihiro Sato"]

    #info.DocWriters = ["Fabio Francisco da Silva (PT)"]

    info.Artists = [u"Otavio Henrique Junqueira Amorim"]

    # Then we call AboutBox providing its info object
    AboutBox(info)


def ShowSavePresetDialog(default_filename="raycasting"):
    dlg = wx.TextEntryDialog(None,
                             _("Save raycasting preset as:"),
                             "InVesalius 3")
    #dlg.SetFilterIndex(0) # default is VTI
    filename = None
    try:
        if dlg.ShowModal() == wx.ID_OK:
            filename = dlg.GetValue()
    except(wx._core.PyAssertionError):
        filename = dlg.GetValue()

    return filename

class NewSurfaceDialog(wx.Dialog):
    def __init__(self, parent=None, ID=-1, title="InVesalius 3", size=wx.DefaultSize,
            pos=wx.DefaultPosition, style=wx.DEFAULT_DIALOG_STYLE,
            useMetal=False):
        import invesalius.constants as const
        import invesalius.data.surface as surface
        import invesalius.project as prj

        wx.Dialog.__init__(self, parent, ID, title, pos, (500,300), style)
        self.SetExtraStyle(wx.DIALOG_EX_CONTEXTHELP)

        self.CenterOnScreen()

        # This extra style can be set after the UI object has been created.
        if 'wxMac' in wx.PlatformInfo and useMetal:
            self.SetExtraStyle(wx.DIALOG_EX_METAL)

        self.CenterOnScreen()

        # LINE 1: Surface name

        label_surface = wx.StaticText(self, -1, _("New surface name:"))

        default_name =  const.SURFACE_NAME_PATTERN %(surface.Surface.general_index+2)
        text = wx.TextCtrl(self, -1, "", size=(80,-1))
        text.SetHelpText(_("Name the surface to be created"))
        text.SetValue(default_name)
        self.text = text

        # LINE 2: Mask of reference

        # Informative label
        label_mask = wx.StaticText(self, -1, _("Mask of reference:"))

        # Retrieve existing masks
        project = prj.Project()
        index_list = sorted(project.mask_dict.keys())
        self.mask_list = [project.mask_dict[index].name for index in index_list]


        # Mask selection combo
        combo_mask = wx.ComboBox(self, -1, "", choices= self.mask_list,
                                     style=wx.CB_DROPDOWN|wx.CB_READONLY)
        combo_mask.SetSelection(len(self.mask_list)-1)
        if sys.platform != 'win32':
            combo_mask.SetWindowVariant(wx.WINDOW_VARIANT_SMALL)
        self.combo_mask = combo_mask

        # LINE 3: Surface quality
        label_quality = wx.StaticText(self, -1, _("Surface quality:"))

        choices =  const.SURFACE_QUALITY_LIST
        style = wx.CB_DROPDOWN|wx.CB_READONLY
        combo_quality = wx.ComboBox(self, -1, "",
                                    choices= choices,
                                    style=style)
        combo_quality.SetSelection(3)
        if sys.platform != 'win32':
            combo_quality.SetWindowVariant(wx.WINDOW_VARIANT_SMALL)
        self.combo_quality = combo_quality


        # OVERVIEW
        # Sizer that joins content above
        flag_link = wx.EXPAND|wx.GROW|wx.ALL
        flag_button = wx.ALL | wx.EXPAND| wx.GROW

        fixed_sizer = wx.FlexGridSizer(rows=2, cols=2, hgap=10, vgap=0)
        fixed_sizer.AddGrowableCol(0, 1)
        fixed_sizer.AddMany([ (label_surface, 1, flag_link, 5),
                              (text, 1, flag_button, 2),
                              (label_mask, 1, flag_link, 5),
                              (combo_mask, 0, flag_button, 1),
                              (label_quality, 1, flag_link, 5),
                              (combo_quality, 0, flag_button, 1)])


        # LINES 4 and 5: Checkboxes
        check_box_holes = wx.CheckBox(self, -1, _("Fill holes"))
        check_box_holes.SetValue(True)
        self.check_box_holes = check_box_holes
        check_box_largest = wx.CheckBox(self, -1, _("Keep largest region"))
        self.check_box_largest = check_box_largest

        # LINE 6: Buttons

        btn_ok = wx.Button(self, wx.ID_OK)
        btn_ok.SetDefault()
        btn_cancel = wx.Button(self, wx.ID_CANCEL)

        btnsizer = wx.StdDialogButtonSizer()
        btnsizer.AddButton(btn_ok)
        btnsizer.AddButton(btn_cancel)
        btnsizer.Realize()

        # OVERVIEW
        # Merge all sizers and checkboxes
        sizer = wx.BoxSizer(wx.VERTICAL)
        sizer.Add(fixed_sizer, 0, wx.TOP|wx.RIGHT|wx.LEFT|wx.GROW|wx.EXPAND, 20)
        sizer.Add(check_box_holes, 0, wx.RIGHT|wx.LEFT, 30)
        sizer.Add(check_box_largest, 0, wx.RIGHT|wx.LEFT, 30)
        sizer.Add(btnsizer, 0, wx.ALIGN_RIGHT|wx.ALL, 10)

        self.SetSizer(sizer)
        sizer.Fit(self)

    def GetValue(self):
        mask_index = self.combo_mask.GetSelection()
        surface_name = self.text.GetValue()
        quality = const.SURFACE_QUALITY_LIST[self.combo_quality.GetSelection()]
        fill_holes = self.check_box_holes.GetValue()
        keep_largest = self.check_box_largest.GetValue()
        return (mask_index, surface_name, quality, fill_holes, keep_largest)



def ExportPicture(type_=""):
    import invesalius.constants as const
    import invesalius.project as proj

    INDEX_TO_EXTENSION = {0: "bmp", 1: "jpg", 2: "png", 3: "ps", 4:"povray", 5:"tiff"}
    WILDCARD_SAVE_PICTURE = _("BMP image")+" (*.bmp)|*.bmp|"+\
                                _("JPG image")+" (*.jpg)|*.jpg|"+\
                                _("PNG image")+" (*.png)|*.png|"+\
                                _("PostScript document")+" (*.ps)|*.ps|"+\
                                _("POV-Ray file")+" (*.pov)|*.pov|"+\
                                _("TIFF image")+" (*.tif)|*.tif"

    INDEX_TO_TYPE = {0: const.FILETYPE_BMP,
                1: const.FILETYPE_JPG,
                2: const.FILETYPE_PNG,
                3: const.FILETYPE_PS,
                4: const.FILETYPE_POV,
                5: const.FILETYPE_TIF}

    utils.debug("ExportPicture")
    project = proj.Project()

    session = ses.Session()
    last_directory = session.get('paths', 'last_directory_screenshot', '')

    project_name = "%s_%s" % (project.name, type_)
    if not sys.platform in ('win32', 'linux2', 'linux'):
        project_name += ".jpg"

    dlg = wx.FileDialog(None,
                        "Save %s picture as..." %type_,
                        last_directory, # last used directory
                        project_name, # filename
                        WILDCARD_SAVE_PICTURE,
                        wx.FD_SAVE|wx.FD_OVERWRITE_PROMPT)
    dlg.SetFilterIndex(1) # default is VTI

    if dlg.ShowModal() == wx.ID_OK:
        filetype_index = dlg.GetFilterIndex()
        filetype = INDEX_TO_TYPE[filetype_index]
        extension = INDEX_TO_EXTENSION[filetype_index]
        filename = dlg.GetPath()
        session['paths']['last_directory_screenshot'] = os.path.split(filename)[0]
        session.WriteSessionFile()
        if sys.platform != 'win32':
            if filename.split(".")[-1] != extension:
                filename = filename + "."+ extension
        return filename, filetype
    else:
        return ()


class SurfaceDialog(wx.Dialog):
    '''
    This dialog is only shown when the mask whose surface will be generate was
    edited. So far, the only options available are the choice of method to
    generate the surface, Binary or `Context aware smoothing', and options from
    `Context aware smoothing'
    '''
    def __init__(self):
        wx.Dialog.__init__(self, None, -1, _('Surface generation options'))
        self._build_widgets()
        self.CenterOnScreen()

    def _build_widgets(self):
        btn_ok = wx.Button(self, wx.ID_OK)
        btn_cancel = wx.Button(self, wx.ID_CANCEL)
        btn_sizer = wx.StdDialogButtonSizer()
        btn_sizer.AddButton(btn_ok)
        btn_sizer.AddButton(btn_cancel)
        btn_sizer.Realize()

        self.ca = SurfaceMethodPanel(self, -1, True)

        self.main_sizer = wx.BoxSizer(wx.VERTICAL)
        self.main_sizer.Add(self.ca, 0, wx.EXPAND|wx.ALL, 5)
        self.main_sizer.Add(btn_sizer, 0, wx.EXPAND | wx.ALL, 5)

        self.SetSizer(self.main_sizer)
        self.Fit()

    def GetOptions(self):
        return self.ca.GetOptions()

    def GetAlgorithmSelected(self):
        return self.ca.GetAlgorithmSelected()


####################### New surface creation dialog ###########################
class SurfaceCreationDialog(wx.Dialog):
    def __init__(self, parent=None, ID=-1, title=_(u"Surface creation"),
                 size=wx.DefaultSize, pos=wx.DefaultPosition,
                 style=wx.DEFAULT_DIALOG_STYLE, useMetal=False,
                 mask_edited=False):

        wx.Dialog.__init__(self, parent, ID, title, pos, size, style)
        self.SetExtraStyle(wx.DIALOG_EX_CONTEXTHELP)
        if 'wxMac' in wx.PlatformInfo and useMetal:
            self.SetExtraStyle(wx.DIALOG_EX_METAL)

        self.CenterOnScreen()

        # It's necessary to create a staticbox before is children widgets
        # because otherwise in MacOSX it'll not be possible to use the mouse in
        # static's children widgets.
        sb_nsd = wx.StaticBox(self, -1, _('Surface creation options'))
        self.nsd = SurfaceCreationOptionsPanel(self, -1)
        self.nsd.Bind(EVT_MASK_SET, self.OnSetMask)
        surface_options_sizer = wx.StaticBoxSizer(sb_nsd, wx.VERTICAL)
        surface_options_sizer.Add(self.nsd, 1, wx.EXPAND|wx.ALL, 5)

        sb_ca = wx.StaticBox(self, -1, _('Surface creation method'))
        self.ca = SurfaceMethodPanel(self, -1, mask_edited)
        surface_method_sizer = wx.StaticBoxSizer(sb_ca, wx.VERTICAL)
        surface_method_sizer.Add(self.ca, 1, wx.EXPAND|wx.ALL, 5)

        btn_ok = wx.Button(self, wx.ID_OK)
        btn_ok.SetDefault()
        btn_cancel = wx.Button(self, wx.ID_CANCEL)

        btnsizer = wx.StdDialogButtonSizer()
        btnsizer.AddButton(btn_ok)
        btnsizer.AddButton(btn_cancel)
        btnsizer.Realize()

        sizer_panels = wx.BoxSizer(wx.HORIZONTAL)
        sizer_panels.Add(surface_options_sizer, 0, wx.EXPAND|wx.ALL, 5)
        sizer_panels.Add(surface_method_sizer, 0, wx.EXPAND|wx.ALL, 5)

        sizer = wx.BoxSizer(wx.VERTICAL)
        sizer.Add(sizer_panels, 0, wx.ALIGN_RIGHT|wx.ALL, 5)
        sizer.Add(btnsizer, 0, wx.ALIGN_RIGHT|wx.ALL, 5)

        self.SetSizer(sizer)
        sizer.Fit(self)

    def OnSetMask(self, evt):
        import invesalius.project as proj
        mask = proj.Project().mask_dict[evt.mask_index]
        self.ca.mask_edited = mask.was_edited
        self.ca.ReloadMethodsOptions()

    def GetValue(self):
        return {"method": self.ca.GetValue(),
                "options": self.nsd.GetValue()}

class SurfaceCreationOptionsPanel(wx.Panel):
    def __init__(self, parent, ID=-1):
        import invesalius.constants as const
        import invesalius.data.surface as surface
        import invesalius.project as prj
        import invesalius.data.slice_ as slc

        wx.Panel.__init__(self, parent, ID)

        # LINE 1: Surface name
        label_surface = wx.StaticText(self, -1, _("New surface name:"))

        default_name =  const.SURFACE_NAME_PATTERN %(surface.Surface.general_index+2)
        text = wx.TextCtrl(self, -1, "", size=(80,-1))
        text.SetHelpText(_("Name the surface to be created"))
        text.SetValue(default_name)
        self.text = text

        # LINE 2: Mask of reference

        # Informative label
        label_mask = wx.StaticText(self, -1, _("Mask of reference:"))

        #Retrieve existing masks
        project = prj.Project()
        index_list = project.mask_dict.keys()
        self.mask_list = [project.mask_dict[index].name for index in sorted(index_list)]

        active_mask = 0
        for idx in project.mask_dict:
            if project.mask_dict[idx] is slc.Slice().current_mask:
                active_mask = idx
                break

        # Mask selection combo
        combo_mask = wx.ComboBox(self, -1, "", choices= self.mask_list,
                                     style=wx.CB_DROPDOWN|wx.CB_READONLY)
        combo_mask.SetSelection(active_mask)
        combo_mask.Bind(wx.EVT_COMBOBOX, self.OnSetMask)
        if sys.platform != 'win32':
            combo_mask.SetWindowVariant(wx.WINDOW_VARIANT_SMALL)
        self.combo_mask = combo_mask

        # LINE 3: Surface quality
        label_quality = wx.StaticText(self, -1, _("Surface quality:"))

        choices =  const.SURFACE_QUALITY_LIST
        style = wx.CB_DROPDOWN|wx.CB_READONLY
        combo_quality = wx.ComboBox(self, -1, "",
                                    choices= choices,
                                    style=style)
        combo_quality.SetSelection(3)
        if sys.platform != 'win32':
            combo_quality.SetWindowVariant(wx.WINDOW_VARIANT_SMALL)
        self.combo_quality = combo_quality

        # OVERVIEW
        # Sizer that joins content above
        flag_link = wx.EXPAND|wx.GROW|wx.ALL
        flag_button = wx.ALL | wx.EXPAND| wx.GROW

        fixed_sizer = wx.FlexGridSizer(rows=3, cols=2, hgap=10, vgap=5)
        fixed_sizer.AddGrowableCol(0, 1)
        fixed_sizer.AddMany([ (label_surface, 1, flag_link, 0),
                              (text, 1, flag_button, 0),
                              (label_mask, 1, flag_link, 0),
                              (combo_mask, 0, flag_button, 0),
                              (label_quality, 1, flag_link, 0),
                              (combo_quality, 0, flag_button, 0)])


        # LINES 4, 5 and 6: Checkboxes
        check_box_border_holes = wx.CheckBox(self, -1, _("Fill border holes"))
        check_box_border_holes.SetValue(False)
        self.check_box_border_holes = check_box_border_holes
        check_box_holes = wx.CheckBox(self, -1, _("Fill holes"))
        check_box_holes.SetValue(False)
        self.check_box_holes = check_box_holes
        check_box_largest = wx.CheckBox(self, -1, _("Keep largest region"))
        self.check_box_largest = check_box_largest

        # OVERVIEW
        # Merge all sizers and checkboxes
        sizer = wx.BoxSizer(wx.VERTICAL)
        sizer.Add(fixed_sizer, 0, wx.TOP|wx.RIGHT|wx.LEFT|wx.GROW|wx.EXPAND, 5)
        sizer.Add(check_box_border_holes, 0, wx.RIGHT|wx.LEFT, 5)
        sizer.Add(check_box_holes, 0, wx.RIGHT|wx.LEFT, 5)
        sizer.Add(check_box_largest, 0, wx.RIGHT|wx.LEFT, 5)

        self.SetSizer(sizer)
        sizer.Fit(self)

    def OnSetMask(self, evt):
        new_evt = MaskEvent(myEVT_MASK_SET, -1, self.combo_mask.GetSelection())
        self.GetEventHandler().ProcessEvent(new_evt)

    def GetValue(self):
        mask_index = self.combo_mask.GetSelection()
        surface_name = self.text.GetValue()
        quality = const.SURFACE_QUALITY_LIST[self.combo_quality.GetSelection()]
        fill_border_holes = self.check_box_border_holes.GetValue()
        fill_holes = self.check_box_holes.GetValue()
        keep_largest = self.check_box_largest.GetValue()
        return {"index": mask_index,
                "name": surface_name,
                "quality": quality,
                "fill_border_holes": fill_border_holes,
                "fill": fill_holes,
                "keep_largest": keep_largest,
                "overwrite": False}


class CAOptions(wx.Panel):
    '''
    Options related to Context aware algorithm:
    Angle: The min angle to a vertex to be considered a staircase vertex;
    Max distance: The max distance a normal vertex must be to calculate its
        weighting;
    Min Weighting: The min weight a vertex must have;
    Steps: The number of iterations the smoothing algorithm have to do.
    '''
    def __init__(self, parent):
        wx.Panel.__init__(self, parent, -1)
        self._build_widgets()

    def _build_widgets(self):
        sb = wx.StaticBox(self, -1, _('Options'))
        self.angle = InvFloatSpinCtrl(self, -1, value=0.7, min_value=0.0,
                                      max_value=1.0, increment=0.1,
                                      digits=1)

        self.max_distance = InvFloatSpinCtrl(self, -1, value=3.0, min_value=0.0,
                                         max_value=100.0, increment=0.1,
                                         digits=2)

        self.min_weight = InvFloatSpinCtrl(self, -1, value=0.5, min_value=0.0,
                                         max_value=1.0, increment=0.1,
                                         digits=1)

        self.steps = InvSpinCtrl(self, -1, value=10, min_value=1, max_value=100)

        layout_sizer = wx.FlexGridSizer(rows=4, cols=2, hgap=5, vgap=5)
        layout_sizer.Add(wx.StaticText(self, -1, _(u'Angle:')),  0, wx.EXPAND)
        layout_sizer.Add(self.angle, 0, wx.EXPAND)
        layout_sizer.Add(wx.StaticText(self, -1, _(u'Max. distance:')),  0, wx.EXPAND)
        layout_sizer.Add(self.max_distance, 0, wx.EXPAND)
        layout_sizer.Add(wx.StaticText(self, -1, _(u'Min. weight:')), 0, wx.EXPAND)
        layout_sizer.Add(self.min_weight, 0, wx.EXPAND)
        layout_sizer.Add(wx.StaticText(self, -1, _(u'N. steps:')),  0, wx.EXPAND)
        layout_sizer.Add(self.steps, 0, wx.EXPAND)

        self.main_sizer = wx.StaticBoxSizer(sb, wx.VERTICAL)
        self.main_sizer.Add(layout_sizer, 0, wx.EXPAND | wx.ALL, 5)
        self.SetSizer(self.main_sizer)

class SurfaceMethodPanel(wx.Panel):
    '''
    This dialog is only shown when the mask whose surface will be generate was
    edited. So far, the only options available are the choice of method to
    generate the surface, Binary or `Context aware smoothing', and options from
    `Context aware smoothing'
    '''
    def __init__(self, parent, id, mask_edited=False):
        wx.Panel.__init__(self, parent, id)

        self.mask_edited = mask_edited
        self.alg_types = {_(u'Default'): 'Default',
                          _(u'Context aware smoothing'): 'ca_smoothing',
                          _(u'Binary'): 'Binary'}
        self.edited_imp = [_(u'Default'), ]

        self._build_widgets()
        self._bind_wx()

    def _build_widgets(self):
        self.ca_options = CAOptions(self)

        self.cb_types = wx.ComboBox(self, -1, _(u'Default'),
                                    choices=[i for i in sorted(self.alg_types)
                                            if not (self.mask_edited and i in self.edited_imp)],
                                    style=wx.CB_READONLY)
        w, h = self.cb_types.GetSize()

        icon = wx.ArtProvider.GetBitmap(wx.ART_INFORMATION, wx.ART_MESSAGE_BOX,
                                        (h * 0.8, h * 0.8))
        self.bmp = wx.StaticBitmap(self, -1, icon)
        self.bmp.SetToolTip(_("It is not possible to use the Default method because the mask was edited."))

        self.method_sizer = wx.BoxSizer(wx.HORIZONTAL)
        self.method_sizer.Add(wx.StaticText(self, -1, _(u'Method:')), 0,
                              wx.EXPAND | wx.ALL, 5)
        self.method_sizer.Add(self.cb_types, 1, wx.EXPAND)
        self.method_sizer.Add(self.bmp, 0, wx.EXPAND|wx.ALL, 5)

        self.main_sizer = wx.BoxSizer(wx.VERTICAL)
        self.main_sizer.Add(self.method_sizer, 0, wx.EXPAND | wx.ALL, 5)
        self.main_sizer.Add(self.ca_options, 0, wx.EXPAND | wx.ALL, 5)

        self.SetSizer(self.main_sizer)
        self.Layout()
        self.Fit()

        if self.mask_edited:
            self.cb_types.SetValue(_(u'Context aware smoothing'))
            self.ca_options.Enable()
            self.method_sizer.Show(self.bmp)
        else:
            self.ca_options.Disable()
            self.method_sizer.Hide(self.bmp)

    def _bind_wx(self):
        self.cb_types.Bind(wx.EVT_COMBOBOX, self._set_cb_types)

    def _set_cb_types(self, evt):
        if self.alg_types[evt.GetString()] == 'ca_smoothing':
            self.ca_options.Enable()
        else:
            self.ca_options.Disable()
        evt.Skip()

    def GetAlgorithmSelected(self):
        try:
            return self.alg_types[self.cb_types.GetValue()]
        except KeyError:
            return self.alg_types[0]

    def GetOptions(self):
        if self.GetAlgorithmSelected() == 'ca_smoothing':
            options = {'angle': self.ca_options.angle.GetValue(),
                       'max distance': self.ca_options.max_distance.GetValue(),
                       'min weight': self.ca_options.min_weight.GetValue(),
                       'steps': self.ca_options.steps.GetValue()}
        else:
            options = {}
        return options

    def GetValue(self):
        algorithm = self.GetAlgorithmSelected()
        options = self.GetOptions()

        return {"algorithm": algorithm,
                "options": options}

    def ReloadMethodsOptions(self):
        self.cb_types.Clear()
        self.cb_types.AppendItems([i for i in sorted(self.alg_types)
                                   if not (self.mask_edited and i in self.edited_imp)])
        if self.mask_edited:
            self.cb_types.SetValue(_(u'Context aware smoothing'))
            self.ca_options.Enable()
            self.method_sizer.Show(self.bmp)
        else:
            self.cb_types.SetValue(_(u'Default'))
            self.ca_options.Disable()
            self.method_sizer.Hide(self.bmp)

        self.method_sizer.Layout()


class ClutImagedataDialog(wx.Dialog):
    def __init__(self, histogram, init, end, nodes=None):
        wx.Dialog.__init__(self, wx.GetApp().GetTopWindow(), -1, style=wx.DEFAULT_DIALOG_STYLE|wx.FRAME_FLOAT_ON_PARENT|wx.STAY_ON_TOP)

        self.histogram = histogram
        self.init = init
        self.end = end
        self.nodes = nodes

        self._init_gui()
        self.bind_events()
        self.bind_events_wx()

    def _init_gui(self):
        self.clut_widget = CLUTImageDataWidget(self, -1, self.histogram,
                                               self.init, self.end, self.nodes)
        sizer = wx.BoxSizer(wx.VERTICAL)
        sizer.Add(self.clut_widget, 1, wx.EXPAND)

        self.SetSizer(sizer)
        self.Fit()

    def bind_events_wx(self):
        self.clut_widget.Bind(EVT_CLUT_NODE_CHANGED, self.OnClutChange)

    def bind_events(self):
        Publisher.subscribe(self._refresh_widget, 'Update clut imagedata widget')

    def OnClutChange(self, evt):
        Publisher.sendMessage('Change colour table from background image from widget',
                              nodes=evt.GetNodes())
        Publisher.sendMessage('Update window level text',
                              window=self.clut_widget.window_width,
                              level=self.clut_widget.window_level)

    def _refresh_widget(self):
        self.clut_widget.Refresh()

    def Show(self, gen_evt=True, show=True):
        super(wx.Dialog, self).Show(show)
        if gen_evt:
            self.clut_widget._generate_event()


class WatershedOptionsPanel(wx.Panel):
    def __init__(self, parent, config):
        wx.Panel.__init__(self, parent)

        self.algorithms = ("Watershed", "Watershed IFT")
        self.con2d_choices = (4, 8)
        self.con3d_choices = (6, 18, 26)

        self.config = config

        self._init_gui()

    def _init_gui(self):
        self.choice_algorithm = wx.RadioBox(self, -1, _(u"Method"),
                                           choices=self.algorithms,
                                           style=wx.NO_BORDER | wx.HORIZONTAL)
        self.choice_algorithm.SetSelection(self.algorithms.index(self.config.algorithm))

        self.choice_2dcon = wx.RadioBox(self, -1, "2D",
                                        choices=[str(i) for i in self.con2d_choices],
                                        style=wx.NO_BORDER | wx.HORIZONTAL)
        self.choice_2dcon.SetSelection(self.con2d_choices.index(self.config.con_2d))

        self.choice_3dcon = wx.RadioBox(self, -1, "3D",
                                        choices=[str(i) for i in self.con3d_choices],
                                        style=wx.NO_BORDER | wx.HORIZONTAL)
        self.choice_3dcon.SetSelection(self.con3d_choices.index(self.config.con_3d))

        self.gaussian_size = InvSpinCtrl(self, -1, value=self.config.mg_size,
                                         min_value=1, max_value=10)

        box_sizer = wx.StaticBoxSizer(wx.StaticBox(self, -1, "Conectivity"), wx.VERTICAL)
        box_sizer.Add(self.choice_2dcon, 0, wx.ALL, 5)
        box_sizer.Add(self.choice_3dcon, 0, wx.ALL, 5)

        g_sizer = wx.BoxSizer(wx.HORIZONTAL)
        g_sizer.Add(wx.StaticText(self, -1, _("Gaussian sigma")), 0, wx.ALIGN_CENTER | wx.ALL, 5)
        g_sizer.Add(self.gaussian_size, 0, wx.ALL, 5)

        sizer = wx.BoxSizer(wx.VERTICAL)
        sizer.Add(self.choice_algorithm, 0, wx.ALL, 5)
        sizer.Add(box_sizer, 1, wx.EXPAND | wx.ALL, 5)
        sizer.Add(g_sizer, 0, wx.ALL, 5)

        self.SetSizer(sizer)
        sizer.Fit(self)
        self.Layout()

    def apply_options(self):
        self.config.algorithm = self.algorithms[self.choice_algorithm.GetSelection()]
        self.config.con_2d = self.con2d_choices[self.choice_2dcon.GetSelection()]
        self.config.con_3d = self.con3d_choices[self.choice_3dcon.GetSelection()]
        self.config.mg_size = self.gaussian_size.GetValue()


class WatershedOptionsDialog(wx.Dialog):
    def __init__(self, config, ID=-1, title=_(u'Watershed'), style=wx.DEFAULT_DIALOG_STYLE|wx.FRAME_FLOAT_ON_PARENT|wx.STAY_ON_TOP):
        wx.Dialog.__init__(self, wx.GetApp().GetTopWindow(), ID, title=title, style=style)

        self.config = config

        self._init_gui()

    def _init_gui(self):
        wop = WatershedOptionsPanel(self, self.config)
        self.wop = wop

        sizer = wx.BoxSizer(wx.VERTICAL)

        btn_ok = wx.Button(self, wx.ID_OK)
        btn_ok.SetDefault()

        btn_cancel = wx.Button(self, wx.ID_CANCEL)

        btnsizer = wx.StdDialogButtonSizer()
        btnsizer.AddButton(btn_ok)
        btnsizer.AddButton(btn_cancel)
        btnsizer.Realize()

        sizer.Add(wop, 0, wx.EXPAND)
        sizer.Add(btnsizer, 0, wx.ALIGN_RIGHT | wx.BOTTOM, 5)

        self.SetSizer(sizer)
        sizer.Fit(self)
        self.Layout()

        btn_ok.Bind(wx.EVT_BUTTON, self.OnOk)
        self.CenterOnScreen()

    def OnOk(self, evt):
        self.wop.apply_options()
        evt.Skip()

class MaskBooleanDialog(wx.Dialog):
    def __init__(self, masks, ID=-1, title=_(u"Boolean operations"), style=wx.DEFAULT_DIALOG_STYLE|wx.FRAME_FLOAT_ON_PARENT|wx.STAY_ON_TOP):
        wx.Dialog.__init__(self, wx.GetApp().GetTopWindow(), ID, title=title, style=style)

        self._init_gui(masks)
        self.CenterOnScreen()

    def _init_gui(self, masks):
        mask_choices = [(masks[i].name, masks[i]) for i in sorted(masks)]
        self.mask1 = wx.ComboBox(self, -1, mask_choices[0][0], choices=[])
        self.mask2 = wx.ComboBox(self, -1, mask_choices[0][0], choices=[])

        for n, m in mask_choices:
            self.mask1.Append(n, m)
            self.mask2.Append(n, m)

        self.mask1.SetSelection(0)

        if len(mask_choices) > 1:
            self.mask2.SetSelection(1)
        else:
            self.mask2.SetSelection(0)

        icon_folder = inv_paths.ICON_DIR
        op_choices = ((_(u"Union"), const.BOOLEAN_UNION, 'bool_union.png'),
                      (_(u"Difference"), const.BOOLEAN_DIFF, 'bool_difference.png'),
                      (_(u"Intersection"), const.BOOLEAN_AND, 'bool_intersection.png'),
                      (_(u"Exclusive disjunction"), const.BOOLEAN_XOR, 'bool_disjunction.png'))
        self.op_boolean = BitmapComboBox(self, -1, op_choices[0][0], choices=[])

        for n, i, f in op_choices:
            bmp = wx.Bitmap(os.path.join(icon_folder, f), wx.BITMAP_TYPE_PNG)
            self.op_boolean.Append(n, bmp, i)

        self.op_boolean.SetSelection(0)

        btn_ok = wx.Button(self, wx.ID_OK)
        btn_ok.SetDefault()

        btn_cancel = wx.Button(self, wx.ID_CANCEL)

        btnsizer = wx.StdDialogButtonSizer()
        btnsizer.AddButton(btn_ok)
        btnsizer.AddButton(btn_cancel)
        btnsizer.Realize()

        gsizer = wx.FlexGridSizer(rows=3, cols=2, hgap=5, vgap=5)

        gsizer.Add(wx.StaticText(self, -1, _(u"Mask 1")), 0, wx.ALIGN_CENTER_VERTICAL)
        gsizer.Add(self.mask1, 1, wx.EXPAND)
        gsizer.Add(wx.StaticText(self, -1, _(u"Operation")), 0, wx.ALIGN_CENTER_VERTICAL)
        gsizer.Add(self.op_boolean, 1, wx.EXPAND)
        gsizer.Add(wx.StaticText(self, -1, _(u"Mask 2")), 0, wx.ALIGN_CENTER_VERTICAL)
        gsizer.Add(self.mask2, 1, wx.EXPAND)

        sizer = wx.BoxSizer(wx.VERTICAL)
        sizer.Add(gsizer, 0, wx.EXPAND | wx.ALL, border=5)
        sizer.Add(btnsizer, 0, wx.EXPAND | wx.ALL, border=5)

        self.SetSizer(sizer)
        sizer.Fit(self)


        btn_ok.Bind(wx.EVT_BUTTON, self.OnOk)

    def OnOk(self, evt):
        op = self.op_boolean.GetClientData(self.op_boolean.GetSelection())
        m1 = self.mask1.GetClientData(self.mask1.GetSelection())
        m2 = self.mask2.GetClientData(self.mask2.GetSelection())

        Publisher.sendMessage('Do boolean operation',
                              operation=op, mask1=m1, mask2=m2)
        Publisher.sendMessage('Reload actual slice')
        Publisher.sendMessage('Refresh viewer')

        self.Close()
        self.Destroy()


class ReorientImageDialog(wx.Dialog):
    def __init__(self, ID=-1, title=_(u'Image reorientation'), style=wx.DEFAULT_DIALOG_STYLE|wx.FRAME_FLOAT_ON_PARENT|wx.STAY_ON_TOP):
        wx.Dialog.__init__(self, wx.GetApp().GetTopWindow(), ID, title=title, style=style)

        self._closed = False

        self._last_ax = "0.0"
        self._last_ay = "0.0"
        self._last_az = "0.0"

        self._init_gui()
        self._bind_events()
        self._bind_events_wx()

    def _init_gui(self):
        interp_methods_choices = ((_(u"Nearest Neighbour"), 0),
                                  (_(u"Trilinear"), 1),
                                  (_(u"Tricubic"), 2),
                                  (_(u"Lanczos (experimental)"), 3))
        self.interp_method = wx.ComboBox(self, -1, choices=[], style=wx.CB_READONLY)
        for txt, im_code in interp_methods_choices:
            self.interp_method.Append(txt, im_code)
        self.interp_method.SetValue(interp_methods_choices[2][0])

        self.anglex = wx.TextCtrl(self, -1, "0.0")
        self.angley = wx.TextCtrl(self, -1, "0.0")
        self.anglez = wx.TextCtrl(self, -1, "0.0")

        self.btnapply = wx.Button(self, -1, _("Apply"))

        sizer = wx.BoxSizer(wx.VERTICAL)

        angles_sizer = wx.FlexGridSizer(3, 2, 5, 5)
        angles_sizer.AddMany([
            (wx.StaticText(self, -1, _("Angle X")), 1, wx.ALIGN_CENTER_VERTICAL | wx.ALL, 5),
            (self.anglex, 0, wx.EXPAND | wx.ALL, 5),

            (wx.StaticText(self, -1, _("Angle Y")), 1, wx.ALIGN_CENTER_VERTICAL | wx.ALL, 5),
            (self.angley, 0, wx.EXPAND | wx.ALL, 5),

            (wx.StaticText(self, -1, _("Angle Z")), 1, wx.ALIGN_CENTER_VERTICAL | wx.ALL, 5),
            (self.anglez, 0, wx.EXPAND | wx.ALL, 5),
        ])

        sizer.Add(wx.StaticText(self, -1, _("Interpolation method:")), 0, wx.EXPAND | wx.TOP | wx.LEFT | wx.RIGHT, 5)
        sizer.Add(self.interp_method, 0, wx.EXPAND | wx.ALL, 5)
        sizer.Add(angles_sizer, 0, wx.EXPAND | wx.ALL, 5)
        sizer.Add(self.btnapply, 0, wx.EXPAND | wx.ALL, 5)
        sizer.AddSpacer(5)

        self.SetSizer(sizer)
        self.Fit()

    def _bind_events(self):
        Publisher.subscribe(self._update_angles, 'Update reorient angles')
        Publisher.subscribe(self._close_dialog, 'Close reorient dialog')

    def _bind_events_wx(self):
        self.interp_method.Bind(wx.EVT_COMBOBOX, self.OnSelect)

        self.anglex.Bind(wx.EVT_KILL_FOCUS, self.OnLostFocus)
        self.angley.Bind(wx.EVT_KILL_FOCUS, self.OnLostFocus)
        self.anglez.Bind(wx.EVT_KILL_FOCUS, self.OnLostFocus)

        self.anglex.Bind(wx.EVT_SET_FOCUS, self.OnSetFocus)
        self.angley.Bind(wx.EVT_SET_FOCUS, self.OnSetFocus)
        self.anglez.Bind(wx.EVT_SET_FOCUS, self.OnSetFocus)

        self.btnapply.Bind(wx.EVT_BUTTON, self.apply_reorientation)
        self.Bind(wx.EVT_CLOSE, self.OnClose)

    def _update_angles(self, angles):
        anglex, angley, anglez = angles
        self.anglex.SetValue("%.3f" % np.rad2deg(anglex))
        self.angley.SetValue("%.3f" % np.rad2deg(angley))
        self.anglez.SetValue("%.3f" % np.rad2deg(anglez))

    def _close_dialog(self):
        self.Destroy()

    def apply_reorientation(self, evt):
        Publisher.sendMessage('Apply reorientation')
        self.Close()

    def OnClose(self, evt):
        self._closed = True
        Publisher.sendMessage('Disable style', style=const.SLICE_STATE_REORIENT)
        Publisher.sendMessage('Enable style', style=const.STATE_DEFAULT)
        self.Destroy()

    def OnSelect(self, evt):
        im_code = self.interp_method.GetClientData(self.interp_method.GetSelection())
        Publisher.sendMessage('Set interpolation method', interp_method=im_code)

    def OnSetFocus(self, evt):
        self._last_ax = self.anglex.GetValue()
        self._last_ay = self.angley.GetValue()
        self._last_az = self.anglez.GetValue()

    def OnLostFocus(self, evt):
        if not self._closed:
            try:
                ax = np.deg2rad(float(self.anglex.GetValue()))
                ay = np.deg2rad(float(self.angley.GetValue()))
                az = np.deg2rad(float(self.anglez.GetValue()))
            except ValueError:
                self.anglex.SetValue(self._last_ax)
                self.angley.SetValue(self._last_ay)
                self.anglez.SetValue(self._last_az)
                return
            Publisher.sendMessage('Set reorientation angles', angles=(ax, ay, az))


class ImportBitmapParameters(wx.Dialog):
    from os import sys

    def __init__(self):
        if sys.platform == 'win32':
            size=wx.Size(380,180)
        else:
            size=wx.Size(380,210)

        wx.Dialog.__init__(self, wx.GetApp().GetTopWindow(), -1,
                           _(u"Create project from bitmap"),
                           size=size,
                           style=wx.DEFAULT_DIALOG_STYLE|wx.FRAME_FLOAT_ON_PARENT|wx.STAY_ON_TOP)

        self.interval = 0

        self._init_gui()
        self.bind_evts()
        self.CenterOnScreen()


    def _init_gui(self):

        import invesalius.project as prj

        p = wx.Panel(self, -1, style = wx.TAB_TRAVERSAL
                     | wx.CLIP_CHILDREN
                     | wx.FULL_REPAINT_ON_RESIZE)

        gbs_principal = self.gbs = wx.GridBagSizer(4,1)

        gbs = self.gbs = wx.GridBagSizer(5, 2)

        flag_labels = wx.ALIGN_RIGHT  | wx.ALIGN_CENTER_VERTICAL

        stx_name = wx.StaticText(p, -1, _(u"Project name:"))
        tx_name = self.tx_name = wx.TextCtrl(p, -1, "InVesalius Bitmap", size=wx.Size(220,-1))

        stx_orientation = wx.StaticText(p, -1, _(u"Slices orientation:"),)
        cb_orientation_options = [_(u'Axial'), _(u'Coronal'), _(u'Sagital')]
        cb_orientation = self.cb_orientation = wx.ComboBox(p, value="Axial", choices=cb_orientation_options,\
                                                size=wx.Size(160,-1), style=wx.CB_DROPDOWN|wx.CB_READONLY)

        stx_spacing = wx.StaticText(p, -1, _(u"Spacing (mm):"))

        gbs.Add(stx_name, (0,0), flag=flag_labels)
        gbs.Add(tx_name, (0,1))
        try:
            gbs.Add(0, 0, (1,0))
        except TypeError:
            gbs.AddStretchSpacer((1,0))

        gbs.Add(stx_orientation, (2,0), flag=flag_labels)
        gbs.Add(cb_orientation, (2,1))

        gbs.Add(stx_spacing, (3,0))
        try:
            gbs.Add(0, 0, (4,0))
        except TypeError:
            gbs.AddStretchSpacer((4,0))

        #--- spacing --------------
        gbs_spacing = wx.GridBagSizer(2, 6)

        stx_spacing_x = stx_spacing_x = wx.StaticText(p, -1, _(u"X:"))
        fsp_spacing_x = self.fsp_spacing_x = InvFloatSpinCtrl(p, -1, min_value=0, max_value=1000000000,
                                            increment=0.25, value=1.0, digits=8)


        stx_spacing_y = stx_spacing_y = wx.StaticText(p, -1, _(u"Y:"))
        fsp_spacing_y = self.fsp_spacing_y = InvFloatSpinCtrl(p, -1, min_value=0, max_value=1000000000,
                                            increment=0.25, value=1.0, digits=8)

        stx_spacing_z = stx_spacing_z = wx.StaticText(p, -1, _(u"Z:"))
        fsp_spacing_z = self.fsp_spacing_z = InvFloatSpinCtrl(p, -1, min_value=0, max_value=1000000000,
                                            increment=0.25, value=1.0, digits=8)


        try:
            proj = prj.Project()

            sx = proj.spacing[0]
            sy = proj.spacing[1]
            sz = proj.spacing[2]

            fsp_spacing_x.SetValue(sx)
            fsp_spacing_y.SetValue(sy)
            fsp_spacing_z.SetValue(sz)

        except(AttributeError):
            pass

        gbs_spacing.Add(stx_spacing_x, (0,0), flag=flag_labels)
        gbs_spacing.Add(fsp_spacing_x, (0,1))

        gbs_spacing.Add(stx_spacing_y, (0,2), flag=flag_labels)
        gbs_spacing.Add(fsp_spacing_y, (0,3))

        gbs_spacing.Add(stx_spacing_z, (0,4), flag=flag_labels)
        gbs_spacing.Add(fsp_spacing_z, (0,5))

        #----- buttons ------------------------
        gbs_button = wx.GridBagSizer(2, 4)

        btn_ok = self.btn_ok= wx.Button(p, wx.ID_OK)
        btn_ok.SetDefault()

        btn_cancel = wx.Button(p, wx.ID_CANCEL)

        try:
            gbs_button.Add(0, 0, (0,2))
        except TypeError:
            gbs_button.AddStretchSpacer((0,2))
        gbs_button.Add(btn_cancel, (1,2))
        gbs_button.Add(btn_ok, (1,3))

        gbs_principal.Add(gbs, (0,0), flag = wx.ALL|wx.EXPAND)
        gbs_principal.Add(gbs_spacing, (1,0),  flag=wx.ALL|wx.EXPAND)
        try:
            gbs_principal.Add(0, 0, (2,0))
        except TypeError:
            gbs_principal.AddStretchSpacer((2,0))
        gbs_principal.Add(gbs_button, (3,0), flag = wx.ALIGN_RIGHT)

        box = wx.BoxSizer()
        box.Add(gbs_principal, 1, wx.ALL|wx.EXPAND, 10)

        p.SetSizer(box)
        box.Fit(self)
        self.Layout()

    def bind_evts(self):
        self.btn_ok.Bind(wx.EVT_BUTTON, self.OnOk)

    def SetInterval(self, v):
        self.interval = v

    def OnOk(self, evt):
        orient_selection = self.cb_orientation.GetSelection()

        if(orient_selection == 1):
            orientation = u"CORONAL"
        elif(orient_selection == 2):
            orientation = u"SAGITTAL"
        else:
            orientation = u"AXIAL"

        values = [self.tx_name.GetValue(), orientation,\
                  self.fsp_spacing_x.GetValue(), self.fsp_spacing_y.GetValue(),\
                  self.fsp_spacing_z.GetValue(), self.interval]
        Publisher.sendMessage('Open bitmap files', rec_data=values)

        self.Close()
        self.Destroy()


def BitmapNotSameSize():

    dlg = wx.MessageDialog(None,_("All bitmaps files must be the same \n width and height size."), 'Error',\
                                wx.OK | wx.ICON_ERROR)

    dlg.ShowModal()
    dlg.Destroy()


class PanelTargeFFill(wx.Panel):
    def __init__(self, parent, ID=-1, style=wx.TAB_TRAVERSAL|wx.NO_BORDER):
        wx.Panel.__init__(self, parent, ID, style=style)
        self._init_gui()

    def _init_gui(self):
        self.target_2d = wx.RadioButton(self, -1, _(u"2D - Actual slice"), style=wx.RB_GROUP)
        self.target_3d = wx.RadioButton(self, -1, _(u"3D - All slices"))

        sizer = wx.GridBagSizer(5, 5)

        try:
            sizer.Add(0, 0, (0, 0))
        except TypeError:
            sizer.AddStretchSpacer((0, 0))
        sizer.Add(self.target_2d, (1, 0), (1, 6), flag=wx.LEFT, border=5)
        sizer.Add(self.target_3d, (2, 0), (1, 6), flag=wx.LEFT, border=5)
        try:
            sizer.Add(0, 0, (3, 0))
        except TypeError:
            sizer.AddStretchSpacer((3, 0))

        self.SetSizer(sizer)
        sizer.Fit(self)
        self.Layout()

class Panel2DConnectivity(wx.Panel):
    def __init__(self, parent, ID=-1, show_orientation=False, style=wx.TAB_TRAVERSAL|wx.NO_BORDER):
        wx.Panel.__init__(self, parent, ID, style=style)
        self._init_gui(show_orientation)

    def _init_gui(self, show_orientation):
        self.conect2D_4 = wx.RadioButton(self, -1, "4", style=wx.RB_GROUP)
        self.conect2D_8 = wx.RadioButton(self, -1, "8")

        sizer = wx.GridBagSizer(5, 5)

        try:
            sizer.Add(0, 0, (0, 0))
        except TypeError:
            sizer.AddStretchSpacer((0, 0))
        sizer.Add(wx.StaticText(self, -1, _(u"2D Connectivity")), (1, 0), (1, 6), flag=wx.LEFT, border=5)
        sizer.Add(self.conect2D_4, (2, 0), flag=wx.LEFT, border=7)
        sizer.Add(self.conect2D_8, (2, 1), flag=wx.LEFT, border=7)
        try:
            sizer.Add(0, 0, (3, 0))
        except TypeError:
            sizer.AddStretchSpacer((3, 0))

        if show_orientation:
            self.cmb_orientation = wx.ComboBox(self, -1, choices=(_(u"Axial"), _(u"Coronal"), _(u"Sagital")), style=wx.CB_READONLY)
            self.cmb_orientation.SetSelection(0)

            sizer.Add(wx.StaticText(self, -1, _(u"Orientation")), (4, 0), (1, 6), flag=wx.LEFT|wx.RIGHT|wx.ALIGN_CENTER_VERTICAL, border=5)
            sizer.Add(self.cmb_orientation, (5, 0), (1, 10), flag=wx.LEFT|wx.RIGHT|wx.EXPAND, border=7)
            try:
                sizer.Add(0, 0, (6, 0))
            except TypeError:
                sizer.AddStretchSpacer((6, 0))

        self.SetSizer(sizer)
        sizer.Fit(self)
        self.Layout()

    def GetConnSelected(self):
        if self.conect2D_4.GetValue():
            return 4
        else:
            return 8

    def GetOrientation(self):
        dic_ori = {
            _(u"Axial"): 'AXIAL',
            _(u"Coronal"): 'CORONAL',
            _(u"Sagital"): 'SAGITAL'
        }

        return dic_ori[self.cmb_orientation.GetStringSelection()]


class Panel3DConnectivity(wx.Panel):
    def __init__(self, parent, ID=-1, style=wx.TAB_TRAVERSAL|wx.NO_BORDER):
        wx.Panel.__init__(self, parent, ID, style=style)
        self._init_gui()

    def _init_gui(self):
        self.conect3D_6 = wx.RadioButton(self, -1, "6", style=wx.RB_GROUP)
        self.conect3D_18 = wx.RadioButton(self, -1, "18")
        self.conect3D_26 = wx.RadioButton(self, -1, "26")

        sizer = wx.GridBagSizer(5, 5)

        try:
            sizer.Add(0, 0, (0, 0))
        except TypeError:
            sizer.AddStretchSpacer((0, 0))
        sizer.Add(wx.StaticText(self, -1, _(u"3D Connectivity")), (1, 0), (1, 6), flag=wx.LEFT, border=5)
        sizer.Add(self.conect3D_6, (2, 0), flag=wx.LEFT, border=9)
        sizer.Add(self.conect3D_18, (2, 1), flag=wx.LEFT, border=9)
        sizer.Add(self.conect3D_26, (2, 2), flag=wx.LEFT, border=9)
        try:
            sizer.Add(0, 0, (3, 0))
        except TypeError:
            sizer.AddStretchSpacer((3, 0))

        self.SetSizer(sizer)
        sizer.Fit(self)
        self.Layout()

    def GetConnSelected(self):
        if self.conect3D_6.GetValue():
            return 6
        elif self.conect3D_18.GetValue():
            return 18
        else:
            return 26


class PanelFFillThreshold(wx.Panel):
    def __init__(self, parent, config, ID=-1, style=wx.TAB_TRAVERSAL|wx.NO_BORDER):
        wx.Panel.__init__(self, parent, ID, style=style)

        self.config = config

        self._init_gui()

    def _init_gui(self):
        import invesalius.project as prj

        project = prj.Project()
        bound_min, bound_max = project.threshold_range
        colour = [i*255 for i in const.MASK_COLOUR[0]]
        colour.append(100)

        self.threshold = grad.GradientCtrl(self, -1, int(bound_min),
                                             int(bound_max), self.config.t0,
                                             self.config.t1, colour)

        # sizer
        sizer = wx.BoxSizer(wx.VERTICAL)
        sizer.AddSpacer(5)
        sizer.Add(self.threshold, 0, wx.EXPAND|wx.LEFT|wx.RIGHT, 5)
        sizer.AddSpacer(5)

        self.SetSizer(sizer)
        sizer.Fit(self)
        self.Layout()

        self.Bind(grad.EVT_THRESHOLD_CHANGING, self.OnSlideChanged, self.threshold)
        self.Bind(grad.EVT_THRESHOLD_CHANGED, self.OnSlideChanged, self.threshold)

    def OnSlideChanged(self, evt):
        self.config.t0 = int(self.threshold.GetMinValue())
        self.config.t1 = int(self.threshold.GetMaxValue())
        print(self.config.t0, self.config.t1)


class PanelFFillDynamic(wx.Panel):
    def __init__(self, parent, config, ID=-1, style=wx.TAB_TRAVERSAL|wx.NO_BORDER):
        wx.Panel.__init__(self, parent, ID, style=style)

        self.config = config

        self._init_gui()

    def _init_gui(self):
        self.use_ww_wl = wx.CheckBox(self, -1,  _(u"Use WW&WL"))
        self.use_ww_wl.SetValue(self.config.use_ww_wl)

        self.deviation_min = InvSpinCtrl(self, -1, value=self.config.dev_min, min_value=0, max_value=10000)
        self.deviation_min.CalcSizeFromTextSize()

        self.deviation_max = InvSpinCtrl(self, -1, value=self.config.dev_max, min_value=0, max_value=10000)
        self.deviation_max.CalcSizeFromTextSize()

        sizer = wx.GridBagSizer(5, 5)

        try:
            sizer.Add(0, 0, (0, 0))
        except TypeError:
            sizer.AddStretchSpacer((0, 0))

        sizer.Add(self.use_ww_wl, (1, 0), (1, 6), flag=wx.LEFT, border=5)

        try:
            sizer.Add(0, 0, (2, 0))
        except TypeError:
            sizer.AddStretchSpacer((2, 0))

        sizer.Add(wx.StaticText(self, -1, _(u"Deviation")), (3, 0), (1, 6), flag=wx.LEFT, border=5)

        sizer.Add(wx.StaticText(self, -1, _(u"Min:")), (4, 0), flag=wx.ALIGN_CENTER_VERTICAL|wx.LEFT, border=9)
        sizer.Add(self.deviation_min, (4, 1))

        sizer.Add(wx.StaticText(self, -1, _(u"Max:")), (4, 2), flag=wx.ALIGN_CENTER_VERTICAL|wx.LEFT, border=9)
        sizer.Add(self.deviation_max, (4, 3))

        try:
            sizer.Add(0, 0, (5, 0))
        except TypeError:
            sizer.AddStretchSpacer((5, 0))

        self.SetSizer(sizer)
        sizer.Fit(self)
        self.Layout()

        self.use_ww_wl.Bind(wx.EVT_CHECKBOX, self.OnSetUseWWWL)
        self.deviation_min.Bind(wx.EVT_SPINCTRL, self.OnSetDeviation)
        self.deviation_max.Bind(wx.EVT_SPINCTRL, self.OnSetDeviation)

    def OnSetUseWWWL(self, evt):
        self.config.use_ww_wl = self.use_ww_wl.GetValue()

    def OnSetDeviation(self, evt):
        self.config.dev_max = self.deviation_max.GetValue()
        self.config.dev_min = self.deviation_min.GetValue()


class PanelFFillConfidence(wx.Panel):
    def __init__(self, parent, config, ID=-1, style=wx.TAB_TRAVERSAL|wx.NO_BORDER):
        wx.Panel.__init__(self, parent, ID, style=style)

        self.config = config

        self._init_gui()

    def _init_gui(self):
        self.use_ww_wl = wx.CheckBox(self, -1,  _(u"Use WW&WL"))
        self.use_ww_wl.SetValue(self.config.use_ww_wl)

        self.spin_mult = InvFloatSpinCtrl(self, -1,
                                          value=self.config.confid_mult,
                                          min_value=1.0, max_value=10.0,
                                          increment=0.1, digits=1)
                                          #  style=wx.TE_PROCESS_TAB|wx.TE_PROCESS_ENTER,
                                          #  agwStyle=floatspin.FS_RIGHT)
        self.spin_mult.CalcSizeFromTextSize()

        self.spin_iters = InvSpinCtrl(self, -1, value=self.config.confid_iters, min_value=0, max_value=100)
        self.spin_iters.CalcSizeFromTextSize()

        sizer = wx.GridBagSizer(5, 5)

        try:
            sizer.Add(0, 0, (0, 0))
        except TypeError:
            sizer.AddStretchSpacer((0, 0))

        sizer.Add(self.use_ww_wl, (1, 0), (1, 6), flag=wx.LEFT, border=5)

        try:
            sizer.Add(0, 0, (2, 0))
        except TypeError:
            sizer.AddStretchSpacer((2, 0))

        sizer.Add(wx.StaticText(self, -1, _(u"Multiplier")), (3, 0), (1, 3), flag=wx.ALIGN_CENTER_VERTICAL|wx.LEFT, border=5)
        sizer.Add(self.spin_mult, (3, 3), (1, 3))

        sizer.Add(wx.StaticText(self, -1, _(u"Iterations")), (4, 0), (1, 3), flag=wx.ALIGN_CENTER_VERTICAL|wx.LEFT, border=5)
        sizer.Add(self.spin_iters, (4, 3), (1, 2))

        try:
            sizer.Add(0, 0, (5, 0))
        except TypeError:
            sizer.AddStretchSpacer((5, 0))

        self.SetSizer(sizer)
        sizer.Fit(self)
        self.Layout()

        self.use_ww_wl.Bind(wx.EVT_CHECKBOX, self.OnSetUseWWWL)
        self.spin_mult.Bind(wx.EVT_SPINCTRL, self.OnSetMult)
        self.spin_iters.Bind(wx.EVT_SPINCTRL, self.OnSetIters)

    def OnSetUseWWWL(self, evt):
        self.config.use_ww_wl = self.use_ww_wl.GetValue()

    def OnSetMult(self, evt):
        self.config.confid_mult = self.spin_mult.GetValue()

    def OnSetIters(self, evt):
        self.config.confid_iters = self.spin_iters.GetValue()


class PanelFFillProgress(wx.Panel):
    def __init__(self, parent, ID=-1, style=wx.TAB_TRAVERSAL|wx.NO_BORDER):
        wx.Panel.__init__(self, parent, ID, style=style)
        self._init_gui()

    def _init_gui(self):
        self.progress = wx.Gauge(self, -1)
        self.lbl_progress_caption = wx.StaticText(self, -1, _("Elapsed time:"))
        self.lbl_time = wx.StaticText(self, -1, _("00:00:00"))

        main_sizer = wx.BoxSizer(wx.VERTICAL)
        main_sizer.Add(self.progress, 0, wx.EXPAND | wx.ALL, 5)
        time_sizer = wx.BoxSizer(wx.HORIZONTAL)
        time_sizer.Add(self.lbl_progress_caption, 0, wx.EXPAND, 0)
        time_sizer.Add(self.lbl_time, 1, wx.EXPAND | wx.LEFT, 5)
        main_sizer.Add(time_sizer, 0, wx.EXPAND | wx.ALL, 5)

        self.SetSizer(main_sizer)
        main_sizer.Fit(self)
        main_sizer.SetSizeHints(self)

    def StartTimer(self):
        self.t0 = time.time()

    def StopTimer(self):
        fmt = "%H:%M:%S"
        self.lbl_time.SetLabel(time.strftime(fmt, time.gmtime(time.time() - self.t0)))
        self.progress.SetValue(0)

    def Pulse(self):
        fmt = "%H:%M:%S"
        self.lbl_time.SetLabel(time.strftime(fmt, time.gmtime(time.time() - self.t0)))
        self.progress.Pulse()


class FFillOptionsDialog(wx.Dialog):
    def __init__(self, title, config):
        wx.Dialog.__init__(self, wx.GetApp().GetTopWindow(), -1, title, style=wx.DEFAULT_DIALOG_STYLE|wx.FRAME_FLOAT_ON_PARENT|wx.STAY_ON_TOP)

        self.config = config

        self._init_gui()

    def _init_gui(self):
        """
        Create the widgets.
        """

        # Target
        if sys.platform == "win32":
            border_style = wx.SIMPLE_BORDER
        else:
            border_style = wx.SUNKEN_BORDER

        self.panel_target = PanelTargeFFill(self, style=border_style|wx.TAB_TRAVERSAL)
        self.panel2dcon = Panel2DConnectivity(self, style=border_style|wx.TAB_TRAVERSAL)
        self.panel3dcon = Panel3DConnectivity(self, style=border_style|wx.TAB_TRAVERSAL)

        if self.config.target == "2D":
            self.panel_target.target_2d.SetValue(1)
            self.panel2dcon.Enable(1)
            self.panel3dcon.Enable(0)
        else:
            self.panel_target.target_3d.SetValue(1)
            self.panel3dcon.Enable(1)
            self.panel2dcon.Enable(0)

        # Connectivity 2D
        if self.config.con_2d == 8:
            self.panel2dcon.conect2D_8.SetValue(1)
        else:
            self.panel2dcon.conect2D_4.SetValue(1)
            self.config.con_2d = 4

        # Connectivity 3D
        if self.config.con_3d == 18:
            self.panel3dcon.conect3D_18.SetValue(1)
        elif self.config.con_3d == 26:
            self.panel3dcon.conect3D_26.SetValue(1)
        else:
            self.panel3dcon.conect3D_6.SetValue(1)

        self.close_btn = wx.Button(self, wx.ID_CLOSE)

        # Sizer
        sizer = wx.BoxSizer(wx.VERTICAL)

        sizer.AddSpacer(5)
        sizer.Add(wx.StaticText(self, -1, _(u"Parameters")), flag=wx.LEFT, border=5)
        sizer.AddSpacer(5)
        sizer.Add(self.panel_target, flag=wx.LEFT|wx.RIGHT|wx.EXPAND, border=7)
        sizer.AddSpacer(5)
        sizer.Add(self.panel2dcon, flag=wx.LEFT|wx.RIGHT|wx.EXPAND, border=7)
        sizer.AddSpacer(5)
        sizer.Add(self.panel3dcon, flag=wx.LEFT|wx.RIGHT|wx.EXPAND, border=7)
        sizer.AddSpacer(5)
        sizer.Add(self.close_btn, 0, flag=wx.ALIGN_RIGHT|wx.RIGHT, border=7)
        sizer.AddSpacer(5)

        self.SetSizer(sizer)
        sizer.Fit(self)
        self.Layout()

        self.close_btn.Bind(wx.EVT_BUTTON, self.OnBtnClose)
        self.Bind(wx.EVT_RADIOBUTTON, self.OnSetRadio)
        self.Bind(wx.EVT_CLOSE, self.OnClose)

    def OnBtnClose(self, evt):
        self.Close()

    def OnSetRadio(self, evt):
        # Target
        if self.panel_target.target_2d.GetValue():
            self.config.target = "2D"
            self.panel2dcon.Enable(1)
            self.panel3dcon.Enable(0)
        else:
            self.config.target = "3D"
            self.panel3dcon.Enable(1)
            self.panel2dcon.Enable(0)

        # 2D
        if self.panel2dcon.conect2D_4.GetValue():
            self.config.con_2d = 4
        elif self.panel2dcon.conect2D_8.GetValue():
            self.config.con_2d = 8

        # 3D
        if self.panel3dcon.conect3D_6.GetValue():
            self.config.con_3d = 6
        elif self.panel3dcon.conect3D_18.GetValue():
            self.config.con_3d = 18
        elif self.panel3dcon.conect3D_26.GetValue():
            self.config.con_3d = 26

    def OnClose(self, evt):
        print("ONCLOSE")
        if self.config.dlg_visible:
            Publisher.sendMessage('Disable style', style=const.SLICE_STATE_MASK_FFILL)
        evt.Skip()
        self.Destroy()


class SelectPartsOptionsDialog(wx.Dialog):
    def __init__(self, config):
        wx.Dialog.__init__(self, wx.GetApp().GetTopWindow(), -1, _(u"Select mask parts"), style=wx.DEFAULT_DIALOG_STYLE|wx.FRAME_FLOAT_ON_PARENT|wx.STAY_ON_TOP)

        self.config = config

        self.SetReturnCode(wx.CANCEL)

        self._init_gui()

    def _init_gui(self):
        self.target_name = wx.TextCtrl(self, -1)
        self.target_name.SetValue(self.config.mask_name)

        # Connectivity 3D
        self.panel3dcon = Panel3DConnectivity(self)
        if self.config.con_3d == 18:
            self.panel3dcon.conect3D_18.SetValue(1)
        elif self.config.con_3d == 26:
            self.panel3dcon.conect3D_26.SetValue(1)
        else:
            self.panel3dcon.conect3D_6.SetValue(1)

        self.btn_ok = wx.Button(self, wx.ID_OK)
        self.btn_cancel = wx.Button(self, wx.ID_CANCEL)

        sizer = wx.BoxSizer(wx.VERTICAL)

        sizer.AddSpacer(5)
        sizer.Add(wx.StaticText(self, -1, _(u"Target mask name")), flag=wx.LEFT, border=5)
        sizer.AddSpacer(5)
        sizer.Add(self.target_name, flag=wx.LEFT|wx.EXPAND|wx.RIGHT, border=9)
        sizer.AddSpacer(5)
        sizer.Add(self.panel3dcon, flag=wx.LEFT|wx.RIGHT|wx.EXPAND)
        sizer.AddSpacer(5)

        btn_sizer = wx.BoxSizer(wx.HORIZONTAL)
        btn_sizer.Add(self.btn_ok, 0)# flag=wx.ALIGN_RIGHT, border=5)
        btn_sizer.Add(self.btn_cancel, 0, flag=wx.LEFT, border=5)

        sizer.Add(btn_sizer, 0, flag=wx.ALIGN_RIGHT|wx.LEFT|wx.RIGHT, border=5)
        sizer.AddSpacer(5)

        self.SetSizer(sizer)
        sizer.Fit(self)
        self.Layout()

        self.btn_ok.Bind(wx.EVT_BUTTON, self.OnOk)
        self.btn_cancel.Bind(wx.EVT_BUTTON, self.OnCancel)

        self.target_name.Bind(wx.EVT_CHAR, self.OnChar)
        self.Bind(wx.EVT_RADIOBUTTON, self.OnSetRadio)
        self.Bind(wx.EVT_CLOSE, self.OnClose)

    def OnOk(self, evt):
        self.SetReturnCode(wx.OK)
        self.Close()

    def OnCancel(self, evt):
        self.SetReturnCode(wx.CANCEL)
        self.Close()

    def OnChar(self, evt):
        evt.Skip()
        self.config.mask_name = self.target_name.GetValue()

    def OnSetRadio(self, evt):
        if self.panel3dcon.conect3D_6.GetValue():
            self.config.con_3d = 6
        elif self.panel3dcon.conect3D_18.GetValue():
            self.config.con_3d = 18
        elif self.panel3dcon.conect3D_26.GetValue():
            self.config.con_3d = 26

    def OnClose(self, evt):
        if self.config.dlg_visible:
            Publisher.sendMessage('Disable style', style=const.SLICE_STATE_SELECT_MASK_PARTS)
        evt.Skip()
        self.Destroy()

class FFillSegmentationOptionsDialog(wx.Dialog):
    def __init__(self, config, ID=-1, title=_(u"Region growing"), style=wx.DEFAULT_DIALOG_STYLE|wx.FRAME_FLOAT_ON_PARENT):
        wx.Dialog.__init__(self, wx.GetApp().GetTopWindow(), ID, title=title, style=style)

        self.config = config

        self._init_gui()

    def _init_gui(self):
        """
        Create the widgets.
        """
        import invesalius.project as prj

        # Target
        if sys.platform == "win32":
            border_style = wx.SIMPLE_BORDER
        else:
            border_style = wx.SUNKEN_BORDER

        self.panel_target = PanelTargeFFill(self, style=border_style|wx.TAB_TRAVERSAL)
        self.panel2dcon = Panel2DConnectivity(self, style=border_style|wx.TAB_TRAVERSAL)
        self.panel3dcon = Panel3DConnectivity(self, style=border_style|wx.TAB_TRAVERSAL)

        if self.config.target == "2D":
            self.panel_target.target_2d.SetValue(1)
            self.panel2dcon.Enable(1)
            self.panel3dcon.Enable(0)
        else:
            self.panel_target.target_3d.SetValue(1)
            self.panel3dcon.Enable(1)
            self.panel2dcon.Enable(0)

        # Connectivity 2D
        if self.config.con_2d == 8:
            self.panel2dcon.conect2D_8.SetValue(1)
        else:
            self.panel2dcon.conect2D_4.SetValue(1)
            self.config.con_2d = 4

        # Connectivity 3D
        if self.config.con_3d == 18:
            self.panel3dcon.conect3D_18.SetValue(1)
        elif self.config.con_3d == 26:
            self.panel3dcon.conect3D_26.SetValue(1)
        else:
            self.panel3dcon.conect3D_6.SetValue(1)

        self.cmb_method = wx.ComboBox(self, -1, choices=(_(u"Dynamic"), _(u"Threshold"), _(u"Confidence")), style=wx.CB_READONLY)

        if self.config.method == 'dynamic':
            self.cmb_method.SetSelection(0)
        elif self.config.method == 'threshold':
            self.cmb_method.SetSelection(1)
        elif self.config.method == 'confidence':
            self.cmb_method.SetSelection(2)

        self.panel_ffill_threshold = PanelFFillThreshold(self, self.config, -1, style=border_style|wx.TAB_TRAVERSAL)
        self.panel_ffill_threshold.SetMinSize((250, -1))
        self.panel_ffill_threshold.Hide()

        self.panel_ffill_dynamic = PanelFFillDynamic(self, self.config, -1, style=border_style|wx.TAB_TRAVERSAL)
        self.panel_ffill_dynamic.SetMinSize((250, -1))
        self.panel_ffill_dynamic.Hide()

        self.panel_ffill_confidence = PanelFFillConfidence(self, self.config, -1, style=border_style|wx.TAB_TRAVERSAL)
        self.panel_ffill_confidence.SetMinSize((250, -1))
        self.panel_ffill_confidence.Hide()

        self.panel_ffill_progress = PanelFFillProgress(self, -1, style=wx.TAB_TRAVERSAL)
        self.panel_ffill_progress.SetMinSize((250, -1))
        # self.panel_ffill_progress.Hide()

        self.close_btn = wx.Button(self, wx.ID_CLOSE)

        # Sizer
        sizer = wx.GridBagSizer(2, 2)

        try:
            sizer.Add(0, 0, (0, 0))
        except TypeError:
            sizer.AddStretchSpacer((0, 0))
        sizer.Add(wx.StaticText(self, -1, _(u"Parameters")), (1, 0), (1, 6), flag=wx.LEFT, border=5)
        try:
            sizer.Add(0, 0, (2, 0))
        except TypeError:
            sizer.AddStretchSpacer((2, 0))
        sizer.Add(self.panel_target, (3, 0), (1, 6), flag=wx.LEFT|wx.RIGHT|wx.EXPAND, border=7)
        try:
            sizer.Add(0, 0, (4, 0))
        except TypeError:
            sizer.AddStretchSpacer((4, 0))
        sizer.Add(self.panel2dcon, (5, 0), (1, 6), flag=wx.LEFT|wx.RIGHT|wx.EXPAND, border=7)
        try:
            sizer.Add(0, 0, (6, 0))
        except TypeError:
            sizer.AddStretchSpacer((6, 0))
        sizer.Add(self.panel3dcon, (7, 0), (1, 6), flag=wx.LEFT|wx.RIGHT|wx.EXPAND, border=7)
        try:
            sizer.Add(0, 0, (8, 0))
        except TypeError:
            sizer.AddStretchSpacer((8, 0))

        sizer.Add(wx.StaticText(self, -1, _(u"Method")), (9, 0), (1, 1), flag=wx.LEFT|wx.ALIGN_CENTER_VERTICAL, border=7)
        sizer.Add(self.cmb_method, (9, 1), (1, 5), flag=wx.LEFT|wx.RIGHT|wx.EXPAND, border=7)

        try:
            sizer.Add(0, 0, (10, 0))
        except TypeError:
            sizer.AddStretchSpacer((10, 0))

        if self.config.method == 'dynamic':
            self.cmb_method.SetSelection(0)
            self.panel_ffill_dynamic.Show()
            sizer.Add(self.panel_ffill_dynamic, (11, 0), (1, 6), flag=wx.LEFT|wx.RIGHT|wx.EXPAND, border=7)
        elif self.config.method == 'confidence':
            self.cmb_method.SetSelection(2)
            self.panel_ffill_confidence.Show()
            sizer.Add(self.panel_ffill_confidence, (11, 0), (1, 6), flag=wx.LEFT|wx.RIGHT|wx.EXPAND, border=7)
        else:
            self.cmb_method.SetSelection(1)
            self.panel_ffill_threshold.Show()
            sizer.Add(self.panel_ffill_threshold, (11, 0), (1, 6), flag=wx.LEFT|wx.RIGHT|wx.EXPAND, border=7)
            self.config.method = 'threshold'

        try:
            sizer.Add(0, 0, (12, 0))
        except TypeError:
            sizer.AddStretchSpacer((12, 0))
        sizer.Add(self.panel_ffill_progress, (13, 0), (1, 6), flag=wx.ALIGN_RIGHT|wx.RIGHT, border=5)
        try:
            sizer.Add(0, 0, (14, 0))
        except TypeError:
            sizer.AddStretchSpacer((14, 0))
        sizer.Add(self.close_btn, (15, 0), (1, 6), flag=wx.ALIGN_RIGHT|wx.RIGHT, border=5)
        try:
            sizer.Add(0, 0, (16, 0))
        except TypeError:
            sizer.AddStretchSpacer((16, 0))

        self.SetSizer(sizer)
        sizer.Fit(self)
        self.Layout()

        self.Bind(wx.EVT_RADIOBUTTON, self.OnSetRadio)
        self.cmb_method.Bind(wx.EVT_COMBOBOX, self.OnSetMethod)
        self.close_btn.Bind(wx.EVT_BUTTON, self.OnBtnClose)
        self.Bind(wx.EVT_CLOSE, self.OnClose)

    def OnSetRadio(self, evt):
        # Target
        if self.panel_target.target_2d.GetValue():
            self.config.target = "2D"
            self.panel2dcon.Enable(1)
            self.panel3dcon.Enable(0)
        else:
            self.config.target = "3D"
            self.panel3dcon.Enable(1)
            self.panel2dcon.Enable(0)

        # 2D
        if self.panel2dcon.conect2D_4.GetValue():
            self.config.con_2d = 4
        elif self.panel2dcon.conect2D_8.GetValue():
            self.config.con_2d = 8

        # 3D
        if self.panel3dcon.conect3D_6.GetValue():
            self.config.con_3d = 6
        elif self.panel3dcon.conect3D_18.GetValue():
            self.config.con_3d = 18
        elif self.panel3dcon.conect3D_26.GetValue():
            self.config.con_3d = 26

    def OnSetMethod(self, evt):
        item_panel = self.GetSizer().FindItemAtPosition((11, 0)).GetWindow()

        if self.cmb_method.GetSelection() == 0:
            self.config.method = 'dynamic'
            item_panel.Hide()
            self.panel_ffill_dynamic.Show()
            self.GetSizer().Replace(item_panel, self.panel_ffill_dynamic)

        elif self.cmb_method.GetSelection() == 2:
            self.config.method = 'confidence'
            item_panel.Hide()
            self.panel_ffill_confidence.Show()
            self.GetSizer().Replace(item_panel, self.panel_ffill_confidence)

        else:
            self.config.method = 'threshold'
            item_panel.Hide()
            self.panel_ffill_threshold.Show()
            self.GetSizer().Replace(item_panel, self.panel_ffill_threshold)

        self.GetSizer().Fit(self)
        self.Layout()

    def OnBtnClose(self, evt):
        self.Close()

    def OnClose(self, evt):
        if self.config.dlg_visible:
            Publisher.sendMessage('Disable style', style=const.SLICE_STATE_MASK_FFILL)
        evt.Skip()
        self.Destroy()


class CropOptionsDialog(wx.Dialog):

    def __init__(self, config, ID=-1, title=_(u"Crop mask"), style=wx.DEFAULT_DIALOG_STYLE|wx.FRAME_FLOAT_ON_PARENT|wx.STAY_ON_TOP):
        self.config = config
        wx.Dialog.__init__(self, wx.GetApp().GetTopWindow(), ID, title=title, style=style)
        self._init_gui()

    def UpdateValues(self, limits):
        xi, xf, yi, yf, zi, zf = limits

        self.tx_axial_i.SetValue(str(zi))
        self.tx_axial_f.SetValue(str(zf))

        self.tx_sagital_i.SetValue(str(xi))
        self.tx_sagital_f.SetValue(str(xf))

        self.tx_coronal_i.SetValue(str(yi))
        self.tx_coronal_f.SetValue(str(yf))

    def _init_gui(self):
        p = wx.Panel(self, -1, style = wx.TAB_TRAVERSAL
                     | wx.CLIP_CHILDREN
                     | wx.FULL_REPAINT_ON_RESIZE)

        gbs_principal = self.gbs = wx.GridBagSizer(4,1)

        gbs = self.gbs = wx.GridBagSizer(3, 4)

        flag_labels = wx.ALIGN_RIGHT  | wx.ALIGN_CENTER_VERTICAL

        txt_style = wx.TE_READONLY

        stx_axial = wx.StaticText(p, -1, _(u"Axial:"))
        self.tx_axial_i = tx_axial_i = wx.TextCtrl(p, -1, "", size=wx.Size(50,-1), style=txt_style)
        stx_axial_t = wx.StaticText(p, -1, _(u" - "))
        self.tx_axial_f = tx_axial_f = wx.TextCtrl(p, -1, "", size=wx.Size(50,-1), style=txt_style)

        gbs.Add(stx_axial, (0,0), flag=flag_labels)
        gbs.Add(tx_axial_i, (0,1))
        gbs.Add(stx_axial_t, (0,2), flag=flag_labels)
        gbs.Add(tx_axial_f, (0,3))

        stx_sagital = wx.StaticText(p, -1, _(u"Sagital:"))
        self.tx_sagital_i = tx_sagital_i = wx.TextCtrl(p, -1, "", size=wx.Size(50,-1), style=txt_style)
        stx_sagital_t = wx.StaticText(p, -1, _(u" - "))
        self.tx_sagital_f = tx_sagital_f = wx.TextCtrl(p, -1, "", size=wx.Size(50,-1), style=txt_style)

        gbs.Add(stx_sagital, (1,0), flag=flag_labels)
        gbs.Add(tx_sagital_i, (1,1))
        gbs.Add(stx_sagital_t, (1,2), flag=flag_labels)
        gbs.Add(tx_sagital_f, (1,3))

        stx_coronal = wx.StaticText(p, -1, _(u"Coronal:"))
        self.tx_coronal_i = tx_coronal_i = wx.TextCtrl(p, -1, "", size=wx.Size(50,-1), style=txt_style)
        stx_coronal_t = wx.StaticText(p, -1, _(u" - "))
        self.tx_coronal_f = tx_coronal_f = wx.TextCtrl(p, -1, "", size=wx.Size(50,-1), style=txt_style)

        gbs.Add(stx_coronal, (2,0), flag=flag_labels)
        gbs.Add(tx_coronal_i, (2,1))
        gbs.Add(stx_coronal_t, (2,2), flag=flag_labels)
        gbs.Add(tx_coronal_f, (2,3))

        gbs_button = wx.GridBagSizer(2, 4)

        btn_ok = self.btn_ok= wx.Button(p, wx.ID_OK)
        btn_ok.SetDefault()

        btn_cancel = wx.Button(p, wx.ID_CANCEL)

        gbs_button.Add(btn_cancel, (0,0))
        gbs_button.Add(btn_ok, (0,1))

        gbs_principal.Add(gbs, (0,0), flag = wx.ALL|wx.EXPAND)
        try:
            gbs_principal.Add(0, 0, (1, 0))
            gbs_principal.Add(0, 0, (2, 0))
        except TypeError:
            gbs_principal.AddStretchSpacer((1, 0))
            gbs_principal.AddStretchSpacer((2, 0))
        gbs_principal.Add(gbs_button, (3,0), flag = wx.ALIGN_RIGHT)

        box = wx.BoxSizer()
        box.Add(gbs_principal, 1, wx.ALL|wx.EXPAND, 10)

        p.SetSizer(box)
        box.Fit(p)
        p.Layout()

        sizer = wx.BoxSizer()
        sizer.Add(p, 1, wx.EXPAND)
        sizer.Fit(self)
        self.Layout()

        Publisher.subscribe(self.UpdateValues, 'Update crop limits into gui')

        btn_ok.Bind(wx.EVT_BUTTON, self.OnOk)
        btn_cancel.Bind(wx.EVT_BUTTON, self.OnClose)
        self.Bind(wx.EVT_CLOSE, self.OnClose)


    def OnOk(self, evt):
        self.config.dlg_visible = False
        Publisher.sendMessage('Crop mask')
        Publisher.sendMessage('Disable style', style=const.SLICE_STATE_CROP_MASK)
        evt.Skip()

    def OnClose(self, evt):
        self.config.dlg_visible = False
        Publisher.sendMessage('Disable style', style=const.SLICE_STATE_CROP_MASK)
        evt.Skip()
        self.Destroy()


class FillHolesAutoDialog(wx.Dialog):
    def __init__(self, title):
        wx.Dialog.__init__(self, wx.GetApp().GetTopWindow(), -1, title, style=wx.DEFAULT_DIALOG_STYLE|wx.FRAME_FLOAT_ON_PARENT|wx.STAY_ON_TOP)
        self._init_gui()

    def _init_gui(self):
        if sys.platform == "win32":
            border_style = wx.SIMPLE_BORDER
        else:
            border_style = wx.SUNKEN_BORDER

        self.spin_size = InvSpinCtrl(self, -1, value=1000, min_value=1, max_value=1000000000)
        self.panel_target = PanelTargeFFill(self, style=border_style|wx.TAB_TRAVERSAL)
        self.panel2dcon = Panel2DConnectivity(self, show_orientation=True, style=border_style|wx.TAB_TRAVERSAL)
        self.panel3dcon = Panel3DConnectivity(self, style=border_style|wx.TAB_TRAVERSAL)

        self.panel2dcon.Enable(1)
        self.panel3dcon.Enable(0)

        self.panel_target.target_2d.SetValue(1)
        self.panel2dcon.conect2D_4.SetValue(1)
        self.panel3dcon.conect3D_6.SetValue(1)

        self.apply_btn = wx.Button(self, wx.ID_APPLY)
        self.close_btn = wx.Button(self, wx.ID_CLOSE)

        # Sizer
        sizer = wx.BoxSizer(wx.VERTICAL)

        sizer.AddSpacer(5)
        sizer.Add(wx.StaticText(self, -1, _(u"Parameters")), flag=wx.LEFT, border=5)
        sizer.AddSpacer(5)

        sizer.Add(self.panel_target, flag=wx.LEFT|wx.RIGHT|wx.EXPAND, border=7)
        sizer.AddSpacer(5)
        sizer.Add(self.panel2dcon, flag=wx.LEFT|wx.RIGHT|wx.EXPAND, border=7)
        sizer.AddSpacer(5)
        sizer.Add(self.panel3dcon, flag=wx.LEFT|wx.RIGHT|wx.EXPAND, border=7)
        sizer.AddSpacer(5)

        spin_sizer = wx.BoxSizer(wx.HORIZONTAL)
        spin_sizer.Add(wx.StaticText(self, -1, _(u"Max hole size")), flag=wx.LEFT|wx.ALIGN_CENTER_VERTICAL, border=5)
        spin_sizer.Add(self.spin_size, 0, flag=wx.LEFT|wx.RIGHT, border=5)
        spin_sizer.Add(wx.StaticText(self, -1, _(u"voxels")), flag=wx.RIGHT|wx.ALIGN_CENTER_VERTICAL, border=5)

        sizer.Add(spin_sizer, 0, flag=wx.LEFT|wx.RIGHT|wx.EXPAND, border=7)
        sizer.AddSpacer(5)

        btn_sizer = wx.BoxSizer(wx.HORIZONTAL)
        btn_sizer.Add(self.apply_btn, 0)# flag=wx.ALIGN_RIGHT, border=5)
        btn_sizer.Add(self.close_btn, 0, flag=wx.LEFT, border=5)

        sizer.Add(btn_sizer, 0, flag=wx.ALIGN_RIGHT|wx.LEFT|wx.RIGHT, border=5)

        sizer.AddSpacer(5)

        self.SetSizer(sizer)
        sizer.Fit(self)
        self.Layout()

        self.apply_btn.Bind(wx.EVT_BUTTON, self.OnApply)
        self.close_btn.Bind(wx.EVT_BUTTON, self.OnBtnClose)
        self.Bind(wx.EVT_RADIOBUTTON, self.OnSetRadio)

    def OnApply(self, evt):
        if self.panel_target.target_2d.GetValue():
            target = "2D"
            conn = self.panel2dcon.GetConnSelected()
            orientation = self.panel2dcon.GetOrientation()
        else:
            target = "3D"
            conn = self.panel3dcon.GetConnSelected()
            orientation = 'VOLUME'

        parameters = {
            'target': target,
            'conn': conn,
            'orientation': orientation,
            'size': self.spin_size.GetValue(),
        }

        Publisher.sendMessage("Fill holes automatically", parameters=parameters)


    def OnBtnClose(self, evt):
        self.Close()
        self.Destroy()

    def OnSetRadio(self, evt):
        # Target
        if self.panel_target.target_2d.GetValue():
            self.panel2dcon.Enable(1)
            self.panel3dcon.Enable(0)
        else:
            self.panel3dcon.Enable(1)
            self.panel2dcon.Enable(0)


class MaskDensityDialog(wx.Dialog):
    def __init__(self, title):
        wx.Dialog.__init__(self, wx.GetApp().GetTopWindow(), -1, _(u"Mask density"),
                           style=wx.DEFAULT_DIALOG_STYLE | wx.FRAME_FLOAT_ON_PARENT)
        self._init_gui()
        self._bind_events()

    def _init_gui(self):
        import invesalius.project as prj
        project = prj.Project()

        self.cmb_mask = wx.ComboBox(self, -1, choices=[], style=wx.CB_READONLY)
        if project.mask_dict.values():
            for mask in project.mask_dict.values():
                self.cmb_mask.Append(mask.name, mask)
            self.cmb_mask.SetValue(list(project.mask_dict.values())[0].name)

        self.calc_button = wx.Button(self, -1, _(u'Calculate'))

        self.mean_density = self._create_selectable_label_text('')
        self.min_density = self._create_selectable_label_text('')
        self.max_density = self._create_selectable_label_text('')
        self.std_density = self._create_selectable_label_text('')


        slt_mask_sizer = wx.FlexGridSizer(rows=1, cols=3, vgap=5, hgap=5)
        slt_mask_sizer.AddMany([
            (wx.StaticText(self, -1, _(u'Mask:'), style=wx.ALIGN_CENTER_VERTICAL),  0, wx.ALIGN_CENTRE),
            (self.cmb_mask, 1, wx.EXPAND),
            (self.calc_button, 0, wx.EXPAND),
        ])

        values_sizer = wx.FlexGridSizer(rows=4, cols=2, vgap=5, hgap=5)
        values_sizer.AddMany([
            (wx.StaticText(self, -1, _(u'Mean:')),  0, wx.ALIGN_CENTER_VERTICAL | wx.ALIGN_RIGHT),
            (self.mean_density, 1, wx.EXPAND),

            (wx.StaticText(self, -1, _(u'Minimun:')),  0, wx.ALIGN_CENTER_VERTICAL | wx.ALIGN_RIGHT),
            (self.min_density, 1, wx.EXPAND),

            (wx.StaticText(self, -1, _(u'Maximun:')),  0, wx.ALIGN_CENTER_VERTICAL | wx.ALIGN_RIGHT),
            (self.max_density, 1, wx.EXPAND),

            (wx.StaticText(self, -1, _(u'Standard deviation:')),  0, wx.ALIGN_CENTER_VERTICAL | wx.ALIGN_RIGHT),
            (self.std_density, 1, wx.EXPAND),
        ])

        sizer = wx.FlexGridSizer(rows=4, cols=1, vgap=5, hgap=5)
        sizer.AddSpacer(5)
        sizer.AddMany([
            (slt_mask_sizer, 1, wx.EXPAND | wx.LEFT | wx.RIGHT | wx.BOTTOM, 5) ,
            (values_sizer, 1, wx.EXPAND | wx.LEFT | wx.RIGHT, 5),
        ])
        sizer.AddSpacer(5)

        self.SetSizer(sizer)
        sizer.Fit(self)
        self.Layout()

        self.CenterOnScreen()

    def _create_selectable_label_text(self, text):
        label = wx.TextCtrl(self, -1, style=wx.TE_READONLY)
        label.SetValue(text)
        #  label.SetBackgroundColour(self.GetBackgroundColour())
        return label

    def _bind_events(self):
        self.calc_button.Bind(wx.EVT_BUTTON, self.OnCalcButton)

    def OnCalcButton(self, evt):
        from invesalius.data.slice_ import Slice
        mask = self.cmb_mask.GetClientData(self.cmb_mask.GetSelection())

        slc = Slice()

        with futures.ThreadPoolExecutor(max_workers=1) as executor:
            future = executor.submit(slc.calc_image_density, mask)
            for c in itertools.cycle(['', '.', '..', '...']):
                s = _(u'Calculating ') + c
                self.mean_density.SetValue(s)
                self.min_density.SetValue(s)
                self.max_density.SetValue(s)
                self.std_density.SetValue(s)
                self.Update()
                self.Refresh()
                if future.done():
                    break
                time.sleep(0.1)

            _min, _max, _mean, _std = future.result()

        self.mean_density.SetValue(str(_mean))
        self.min_density.SetValue(str(_min))
        self.max_density.SetValue(str(_max))
        self.std_density.SetValue(str(_std))

        print(">>>> Area of mask", slc.calc_mask_area(mask))


class ObjectCalibrationDialog(wx.Dialog):

    def __init__(self, tracker, pedal_connection):
        self.tracker = tracker
        self.pedal_connection = pedal_connection

        self.trk_init, self.tracker_id = tracker.GetTrackerInfo()
        self.obj_ref_id = 2
        self.obj_name = None
        self.polydata = None
        self.use_default_object = False
        self.object_fiducial_being_set = None

        self.obj_fiducials = np.full([5, 3], np.nan)
        self.obj_orients = np.full([5, 3], np.nan)

        wx.Dialog.__init__(self, wx.GetApp().GetTopWindow(), -1, _(u"Object calibration"), size=(450, 440),
                           style=wx.DEFAULT_DIALOG_STYLE | wx.FRAME_FLOAT_ON_PARENT|wx.STAY_ON_TOP)

        self._init_gui()
        self.LoadObject()

        self.__bind_events()

    def __bind_events(self):
        Publisher.subscribe(self.SetObjectFiducial, 'Set object fiducial')

    def _init_gui(self):
        self.interactor = wxVTKRenderWindowInteractor(self, -1, size=self.GetSize())
        self.interactor.Enable(1)
        self.ren = vtkRenderer()
        self.interactor.GetRenderWindow().AddRenderer(self.ren)

        # Initialize list of buttons and txtctrls for wx objects
        self.btns_coord = [None] * 5
        self.text_actors = [None] * 5
        self.ball_actors = [None] * 5
        self.txt_coord = [list(), list(), list(), list(), list()]

        # ComboBox for tracker reference mode
        tooltip = wx.ToolTip(_(u"Choose the object reference mode"))
        choice_ref = wx.ComboBox(self, -1, "", size=wx.Size(90, 23),
                                 choices=const.REF_MODE, style=wx.CB_DROPDOWN | wx.CB_READONLY)
        choice_ref.SetToolTip(tooltip)
        choice_ref.Bind(wx.EVT_COMBOBOX, self.OnChooseReferenceMode)
        choice_ref.SetSelection(1)
        choice_ref.Enable(1)
        if self.tracker_id == const.PATRIOT or self.tracker_id == const.ISOTRAKII:
            self.obj_ref_id = 0
            choice_ref.SetSelection(0)
            choice_ref.Enable(0)

        # ComboBox for sensor selection for FASTRAK
        tooltip = wx.ToolTip(_(u"Choose the FASTRAK sensor port"))
        choice_sensor = wx.ComboBox(self, -1, "", size=wx.Size(90, 23),
                                 choices=const.FT_SENSOR_MODE, style=wx.CB_DROPDOWN | wx.CB_READONLY)
        choice_sensor.SetSelection(0)
        choice_sensor.SetToolTip(tooltip)
        choice_sensor.Bind(wx.EVT_COMBOBOX, self.OnChoiceFTSensor)
        if self.tracker_id in [const.FASTRAK, const.DEBUGTRACKRANDOM, const.DEBUGTRACKAPPROACH]:
            choice_sensor.Show(True)
        else:
            choice_sensor.Show(False)
        self.choice_sensor = choice_sensor

        # Buttons to finish or cancel object registration
        tooltip = wx.ToolTip(_(u"Registration done"))
        # btn_ok = wx.Button(self, -1, _(u"Done"), size=wx.Size(90, 30))
        btn_ok = wx.Button(self, wx.ID_OK, _(u"Done"), size=wx.Size(90, 30))
        btn_ok.SetToolTip(tooltip)

        extra_sizer = wx.FlexGridSizer(rows=3, cols=1, hgap=5, vgap=30)
        extra_sizer.AddMany([choice_ref,
                             btn_ok,
                             choice_sensor])

        # Push buttons for object fiducials
        for object_fiducial in const.OBJECT_FIDUCIALS:
            index = object_fiducial['fiducial_index']
            label = object_fiducial['label']
            button_id = object_fiducial['button_id']
            tip = object_fiducial['tip']

            ctrl = wx.ToggleButton(self, button_id, label=label, size=wx.Size(60, 23))
            ctrl.SetToolTip(wx.ToolTip(tip))
            ctrl.Bind(wx.EVT_TOGGLEBUTTON, partial(self.OnObjectFiducialButton, index, ctrl=ctrl))

            self.btns_coord[index] = ctrl

        for m in range(0, 5):
            for n in range(0, 3):
                self.txt_coord[m].append(wx.StaticText(self, -1, label='-',
                                                       style=wx.ALIGN_RIGHT, size=wx.Size(40, 23)))

        coord_sizer = wx.GridBagSizer(hgap=20, vgap=5)

        for m in range(0, 5):
            coord_sizer.Add(self.btns_coord[m], pos=wx.GBPosition(m, 0))
            for n in range(0, 3):
                coord_sizer.Add(self.txt_coord[m][n], pos=wx.GBPosition(m, n + 1), flag=wx.TOP, border=5)

        group_sizer = wx.FlexGridSizer(rows=1, cols=2, hgap=50, vgap=5)
        group_sizer.AddMany([(coord_sizer, 0, wx.LEFT, 20),
                             (extra_sizer, 0, wx.LEFT, 10)])

        main_sizer = wx.BoxSizer(wx.VERTICAL)
        main_sizer.Add(self.interactor, 0, wx.EXPAND)
        main_sizer.Add(group_sizer, 0,
                       wx.EXPAND|wx.GROW|wx.LEFT|wx.TOP|wx.RIGHT|wx.BOTTOM, 10)

        self.SetSizer(main_sizer)
        main_sizer.Fit(self)

    def ObjectImportDialog(self):
        msg = _("Would like to use InVesalius default object?")
        if sys.platform == 'darwin':
            dlg = wx.MessageDialog(None, "", msg,
                                   wx.ICON_QUESTION | wx.YES_NO)
        else:
            dlg = wx.MessageDialog(None, msg,
                                   "InVesalius 3",
                                   wx.ICON_QUESTION | wx.YES_NO)
        answer = dlg.ShowModal()
        dlg.Destroy()

        if answer == wx.ID_YES:
            return 1
        else:  # answer == wx.ID_NO:
            return 0

    def LoadObject(self):
        self.use_default_object = self.ObjectImportDialog()

        if not self.use_default_object:
            filename = ShowImportMeshFilesDialog()

            if filename:
                if filename.lower().endswith('.stl'):
                    reader = vtkSTLReader()
                elif filename.lower().endswith('.ply'):
                    reader = vtkPLYReader()
                elif filename.lower().endswith('.obj'):
                    reader = vtkOBJReader()
                elif filename.lower().endswith('.vtp'):
                    reader = vtkXMLPolyDataReader()
                else:
                    wx.MessageBox(_("File format not recognized by InVesalius"), _("Import surface error"))
                    return
            else:
                filename = os.path.join(inv_paths.OBJ_DIR, "magstim_fig8_coil.stl")
                reader = vtkSTLReader()

                # XXX: If the user cancels the dialog for importing the coil mesh file, the current behavior is to
                #      use the default object after all. A more logical behavior in that case would be to cancel the
                #      whole object calibration, but implementing that would need larger refactoring.
                #
                self.use_default_object = True
        else:
            filename = os.path.join(inv_paths.OBJ_DIR, "magstim_fig8_coil.stl")
            reader = vtkSTLReader()

        if _has_win32api:
            self.obj_name = win32api.GetShortPathName(filename).encode(const.FS_ENCODE)
        else:
            self.obj_name = filename.encode(const.FS_ENCODE)

        reader.SetFileName(self.obj_name)
        reader.Update()
        polydata = reader.GetOutput()
        self.polydata = polydata

        if polydata.GetNumberOfPoints() == 0:
            wx.MessageBox(_("InVesalius was not able to import this surface"), _("Import surface error"))

        transform = vtkTransform()
        transform.RotateZ(90)

        transform_filt = vtkTransformPolyDataFilter()
        transform_filt.SetTransform(transform)
        transform_filt.SetInputData(polydata)
        transform_filt.Update()

        normals = vtkPolyDataNormals()
        normals.SetInputData(transform_filt.GetOutput())
        normals.SetFeatureAngle(80)
        normals.AutoOrientNormalsOn()
        normals.Update()

        mapper = vtkPolyDataMapper()
        mapper.SetInputData(normals.GetOutput())
        mapper.ScalarVisibilityOff()
        #mapper.ImmediateModeRenderingOn()

        obj_actor = vtkActor()
        obj_actor.SetMapper(mapper)

        self.ball_actors[0], self.text_actors[0] = self.OnCreateObjectText('Left', (0,55,0))
        self.ball_actors[1], self.text_actors[1] = self.OnCreateObjectText('Right', (0,-55,0))
        self.ball_actors[2], self.text_actors[2] = self.OnCreateObjectText('Anterior', (23,0,0))

        self.ren.AddActor(obj_actor)
        self.ren.ResetCamera()

        self.interactor.Render()

    def OnCreateObjectText(self, name, coord):
        ball_source = vtkSphereSource()
        ball_source.SetRadius(3)
        mapper = vtkPolyDataMapper()
        mapper.SetInputConnection(ball_source.GetOutputPort())
        ball_actor = vtkActor()
        ball_actor.SetMapper(mapper)
        ball_actor.SetPosition(coord)
        ball_actor.GetProperty().SetColor(1, 0, 0)

        textSource = vtkVectorText()
        textSource.SetText(name)

        mapper = vtkPolyDataMapper()
        mapper.SetInputConnection(textSource.GetOutputPort())
        tactor = vtkFollower()
        tactor.SetMapper(mapper)
        tactor.GetProperty().SetColor(1.0, 0.0, 0.0)
        tactor.SetScale(5)
        ball_position = ball_actor.GetPosition()
        tactor.SetPosition(ball_position[0]+5, ball_position[1]+5, ball_position[2]+10)
        self.ren.AddActor(tactor)
        tactor.SetCamera(self.ren.GetActiveCamera())
        self.ren.AddActor(ball_actor)
        return ball_actor, tactor

    def OnObjectFiducialButton(self, index, evt, ctrl):
        if not self.tracker.IsTrackerInitialized():
            ShowNavigationTrackerWarning(0, 'choose')
            return

        # TODO: The code below until the end of the function is essentially copy-paste from
        #       OnTrackerFiducials function in NeuronavigationPanel class. Probably the easiest
        #       way to deduplicate this would be to create a Fiducial class, which would contain
        #       this code just once.
        #

        # Do not allow several object fiducials to be set at the same time.
        if self.object_fiducial_being_set is not None and self.object_fiducial_being_set != index:
            ctrl.SetValue(False)
            return

        # Called when the button for setting the object fiducial is enabled and either pedal is pressed
        # or the button is pressed again.
        #
        def set_fiducial_callback(state):
            if state:
                Publisher.sendMessage('Set object fiducial', fiducial_index=index)

                ctrl.SetValue(False)
                self.object_fiducial_being_set = None

        if ctrl.GetValue():
            self.object_fiducial_being_set = index

            if self.pedal_connection is not None:
                self.pedal_connection.add_callback(
                    name='fiducial',
                    callback=set_fiducial_callback,
                    remove_when_released=True,
                )
        else:
            set_fiducial_callback(True)

            if self.pedal_connection is not None:
                self.pedal_connection.remove_callback(name='fiducial')

    def SetObjectFiducial(self, fiducial_index):
        coord, coord_raw = self.tracker.GetTrackerCoordinates(
            # XXX: Always use static reference mode when getting the coordinates. This is what the
            #      code did previously, as well. At some point, it should probably be thought through
            #      if this is actually what we want or if it should be changed somehow.
            #
            ref_mode_id=const.STATIC_REF,
            n_samples=const.CALIBRATION_TRACKER_SAMPLES,
        )

        # XXX: The condition below happens when setting the "fixed" coordinate in the object calibration.
        #      The case is not handled by GetTrackerCoordinates function, therefore redo some computation
        #      that is already done once by GetTrackerCoordinates, namely, invert the y-coordinate.
        #
        #      (What is done here does not seem to be completely consistent with "always use static reference
        #      mode" principle above, but it's hard to come up with a simple change to increase the consistency
        #      and not change the function to the point of potentially breaking it.)
        #
        if self.obj_ref_id and fiducial_index == 4:
            coord = coord_raw[self.obj_ref_id, :]
        else:
            coord = coord_raw[0, :]
<<<<<<< HEAD
        #coord[2] = -coord[2]
=======
>>>>>>> 02eb1c2c

        if fiducial_index == 3:
            coord = np.zeros([6,])

        # Update text controls with tracker coordinates
        if coord is not None or np.sum(coord) != 0.0:
            self.obj_fiducials[fiducial_index, :] = coord[:3]
            self.obj_orients[fiducial_index, :] = coord[3:]
            for i in [0, 1, 2]:
                self.txt_coord[fiducial_index][i].SetLabel(str(round(coord[i], 1)))
                if self.text_actors[fiducial_index]:
                    self.text_actors[fiducial_index].GetProperty().SetColor(0.0, 1.0, 0.0)
                    self.ball_actors[fiducial_index].GetProperty().SetColor(0.0, 1.0, 0.0)
            self.Refresh()
        else:
            ShowNavigationTrackerWarning(0, 'choose')

    def OnChooseReferenceMode(self, evt):
        # When ref mode is changed the tracker coordinates are set to nan
        # This is for Polhemus FASTRAK wrapper, where the sensor attached to the object can be the stylus (Static
        # reference - Selection 0 - index 0 for coordinates) or can be a 3rd sensor (Dynamic reference - Selection 1 -
        # index 2 for coordinates)
        # I use the index 2 directly here to send to the coregistration module where it is possible to access without
        # any conditional statement the correct index of coordinates.

        if evt.GetSelection() == 1:
            self.obj_ref_id = 2
            if self.tracker_id in [const.FASTRAK, const.DEBUGTRACKRANDOM, const.DEBUGTRACKAPPROACH]:
                self.choice_sensor.Show(self.obj_ref_id)
        else:
            self.obj_ref_id = 0
            self.choice_sensor.Show(self.obj_ref_id)

        for m in range(0, 5):
            self.obj_fiducials[m, :] = np.full([1, 3], np.nan)
            self.obj_orients[m, :] = np.full([1, 3], np.nan)
            for n in range(0, 3):
                self.txt_coord[m][n].SetLabel('-')

        # Used to update choice sensor controls
        self.Layout()

    def OnChoiceFTSensor(self, evt):
        if evt.GetSelection():
            self.obj_ref_id = 3
        else:
            self.obj_ref_id = 0

    def GetValue(self):
        return self.obj_fiducials, self.obj_orients, self.obj_ref_id, self.obj_name, self.polydata, self.use_default_object

class ICPCorregistrationDialog(wx.Dialog):

    def __init__(self, nav_prop):
        import invesalius.project as prj

        self.m_change = nav_prop[0]
        self.tracker = nav_prop[1]
        self.obj_ref_id = 2
        self.obj_name = None
        self.obj_actor = None
        self.polydata = None
        self.m_icp = None
        self.initial_focus = None
        self.prev_error = None
        self.final_error = None
        self.icp_mode = 0
        self.actors_static_points = []
        self.point_coord = []
        self.actors_transformed_points = []

        self.obj_fiducials = np.full([5, 3], np.nan)
        self.obj_orients = np.full([5, 3], np.nan)

        wx.Dialog.__init__(self, wx.GetApp().GetTopWindow(), -1, _(u"Refine Corregistration"), size=(380, 440),
                           style=wx.DEFAULT_DIALOG_STYLE | wx.FRAME_FLOAT_ON_PARENT|wx.STAY_ON_TOP)

        self.proj = prj.Project()

        self._init_gui()

    def _init_gui(self):
        self.interactor = wxVTKRenderWindowInteractor(self, -1, size=self.GetSize())
        self.interactor.Enable(1)
        self.ren = vtkRenderer()
        self.interactor.GetRenderWindow().AddRenderer(self.ren)

        self.timer = wx.Timer(self)
        self.Bind(wx.EVT_TIMER, self.OnUpdate, self.timer)

        txt_surface = wx.StaticText(self, -1, _('Select the surface:'))
        txt_mode = wx.StaticText(self, -1, _('Registration mode:'))

        combo_surface_name = wx.ComboBox(self, -1, size=(210, 23),
                                         style=wx.CB_DROPDOWN | wx.CB_READONLY)
        # combo_surface_name.SetSelection(0)
        if sys.platform != 'win32':
            combo_surface_name.SetWindowVariant(wx.WINDOW_VARIANT_SMALL)
        combo_surface_name.Bind(wx.EVT_COMBOBOX, self.OnComboName)
        for n in range(len(self.proj.surface_dict)):
            combo_surface_name.Insert(str(self.proj.surface_dict[n].name), n)

        self.combo_surface_name = combo_surface_name

        init_surface = 0
        combo_surface_name.SetSelection(init_surface)
        self.surface = self.proj.surface_dict[init_surface].polydata
        self.LoadActor()

        tooltip = wx.ToolTip(_("Choose the registration mode:"))
        choice_icp_method = wx.ComboBox(self, -1, "", size=(100, 23),
                                        choices=([_("Affine"), _("Similarity"), _("RigidBody")]),
                                        style=wx.CB_DROPDOWN|wx.CB_READONLY)
        choice_icp_method.SetSelection(0)
        choice_icp_method.SetToolTip(tooltip)
        choice_icp_method.Bind(wx.EVT_COMBOBOX, self.OnChoiceICPMethod)

        # Buttons to acquire and remove points
        create_point = wx.Button(self, -1, label=_('Create point'))
        create_point.Bind(wx.EVT_BUTTON, self.OnCreatePoint)

        cont_point = wx.ToggleButton(self, -1, label=_('Continuous acquisition'))
        cont_point.Bind(wx.EVT_TOGGLEBUTTON, partial(self.OnContinuousAcquisition, btn=cont_point))
        self.cont_point = cont_point

        btn_reset = wx.Button(self, -1, label=_('Remove points'))
        btn_reset.Bind(wx.EVT_BUTTON, self.OnReset)

        btn_apply_icp = wx.Button(self, -1, label=_('Apply registration'))
        btn_apply_icp.Bind(wx.EVT_BUTTON, self.OnICP)
        btn_apply_icp.Enable(False)
        self.btn_apply_icp = btn_apply_icp

        tooltip = wx.ToolTip(_(u"Refine done"))
        btn_ok = wx.Button(self, wx.ID_OK, _(u"Done"))
        btn_ok.SetToolTip(tooltip)
        btn_ok.Enable(False)
        self.btn_ok = btn_ok

        btn_cancel = wx.Button(self, wx.ID_CANCEL)
        btn_cancel.SetHelpText("")

        top_sizer = wx.FlexGridSizer(rows=2, cols=2, hgap=50, vgap=5)
        top_sizer.AddMany([txt_surface, txt_mode,
                           combo_surface_name, choice_icp_method])

        btn_acqui_sizer = wx.FlexGridSizer(rows=1, cols=3, hgap=15, vgap=15)
        btn_acqui_sizer.AddMany([create_point, cont_point, btn_reset])

        btn_ok_sizer = wx.FlexGridSizer(rows=1, cols=3, hgap=20, vgap=20)
        btn_ok_sizer.AddMany([btn_apply_icp, btn_ok, btn_cancel])

        btn_sizer = wx.FlexGridSizer(rows=2, cols=1, hgap=50, vgap=20)
        btn_sizer.AddMany([(btn_acqui_sizer, 1, wx.ALIGN_CENTER_HORIZONTAL),
                            (btn_ok_sizer, 1, wx.ALIGN_RIGHT)])

        self.progress = wx.Gauge(self, -1)

        main_sizer = wx.BoxSizer(wx.VERTICAL)
        main_sizer.Add(top_sizer, 0, wx.LEFT|wx.TOP|wx.BOTTOM, 10)
        main_sizer.Add(self.interactor, 0, wx.EXPAND)
        main_sizer.Add(btn_sizer, 0,
                       wx.EXPAND|wx.GROW|wx.LEFT|wx.TOP|wx.BOTTOM, 10)
        main_sizer.Add(self.progress, 0, wx.EXPAND | wx.ALL, 5)

        self.SetSizer(main_sizer)
        main_sizer.Fit(self)

    def LoadActor(self):
        '''
        Load the selected actor from the project (self.surface) into the scene
        :return:
        '''
        mapper = vtkPolyDataMapper()
        mapper.SetInputData(self.surface)
        mapper.ScalarVisibilityOff()
        #mapper.ImmediateModeRenderingOn()

        obj_actor = vtkActor()
        obj_actor.SetMapper(mapper)
        self.obj_actor = obj_actor

        poses_recorded = vtku.Text()
        poses_recorded.SetSize(const.TEXT_SIZE_LARGE)
        poses_recorded.SetPosition((const.X, const.Y))
        poses_recorded.ShadowOff()
        poses_recorded.SetValue("Poses recorded: ")

        collect_points = vtku.Text()
        collect_points.SetSize(const.TEXT_SIZE_LARGE)
        collect_points.SetPosition((const.X+0.35, const.Y))
        collect_points.ShadowOff()
        collect_points.SetValue("0")
        self.collect_points = collect_points

        txt_markers_not_detected = vtku.Text()
        txt_markers_not_detected.SetSize(const.TEXT_SIZE_LARGE)
        txt_markers_not_detected.SetPosition((const.X+0.50, const.Y))
        txt_markers_not_detected.ShadowOff()
        txt_markers_not_detected.SetColour((1, 0, 0))
        txt_markers_not_detected.SetValue("Markers not detected")
        txt_markers_not_detected.actor.VisibilityOff()
        self.txt_markers_not_detected = txt_markers_not_detected.actor

        self.ren.AddActor(obj_actor)
        self.ren.AddActor(poses_recorded.actor)
        self.ren.AddActor(collect_points.actor)
        self.ren.AddActor(txt_markers_not_detected.actor)
        self.ren.ResetCamera()
        self.interactor.Render()

    def RemoveAllActors(self):
        self.ren.RemoveAllViewProps()
        self.actors_static_points = []
        self.point_coord = []
        self.actors_transformed_points = []
        self.m_icp = None
        self.SetProgress(0)
        self.btn_apply_icp.Enable(False)
        self.btn_ok.Enable(False)
        self.ren.ResetCamera()
        self.interactor.Render()

    def RemoveSinglePointActor(self):
        self.ren.RemoveActor(self.actors_static_points[-1])
        self.actors_static_points.pop()
        self.point_coord.pop()
        self.collect_points.SetValue(str(int(self.collect_points.GetValue()) - 1))
        self.interactor.Render()

    def GetCurrentCoord(self):
        coord_raw, markers_flag = self.tracker.TrackerCoordinates.GetCoordinates()
        coord, _ = dcr.corregistrate_dynamic((self.m_change, 0), coord_raw, const.DEFAULT_REF_MODE, [None, None])
        return coord[:3], markers_flag

    def AddMarker(self, size, colour, coord):
        """
        Points are rendered into the scene. These points give visual information about the registration.
        :param size: value of the marker size
        :type size: int
        :param colour: RGB Color Code for the marker
        :type colour: tuple (int(R),int(G),int(B))
        :param coord: x, y, z of the marker
        :type coord: np.ndarray
        """

        x, y, z = coord[0], -coord[1], coord[2]

        ball_ref = vtkSphereSource()
        ball_ref.SetRadius(size)
        ball_ref.SetCenter(x, y, z)

        mapper = vtkPolyDataMapper()
        mapper.SetInputConnection(ball_ref.GetOutputPort())

        prop = vtkProperty()
        prop.SetColor(colour[0:3])

        #adding a new actor for the present ball
        sphere_actor = vtkActor()

        sphere_actor.SetMapper(mapper)
        sphere_actor.SetProperty(prop)

        self.ren.AddActor(sphere_actor)
        self.actors_static_points.append(sphere_actor)
        self.point_coord.append([x, y, z])

        self.collect_points.SetValue(str(int(self.collect_points.GetValue()) + 1))

        self.interactor.Render()

        if len(self.point_coord) >= 5 and self.btn_apply_icp.IsEnabled() is False:
            self.btn_apply_icp.Enable(True)

        if self.progress.GetValue() != 0:
            self.SetProgress(0)

    def SetProgress(self, progress):
        self.progress.SetValue(progress * 100)
        self.interactor.Render()

    def vtkmatrix_to_numpy(self, matrix):
        """
        Copies the elements of a vtkMatrix4x4 into a numpy array.

        :param matrix: The matrix to be copied into an array.
        :type matrix: vtkMatrix4x4
        :rtype: numpy.ndarray
        """
        m = np.ones((4, 4))
        for i in range(4):
            for j in range(4):
                m[i, j] = matrix.GetElement(i, j)
        return m

    def SetCameraVolume(self, position):
        """
        Positioning of the camera based on the acquired point
        :param position: x, y, z of the last acquired point
        :return:
        """
        cam_focus = np.array([position[0], -position[1], position[2]])
        cam = self.ren.GetActiveCamera()

        if self.initial_focus is None:
            self.initial_focus = np.array(cam.GetFocalPoint())

        cam_pos0 = np.array(cam.GetPosition())
        cam_focus0 = np.array(cam.GetFocalPoint())
        v0 = cam_pos0 - cam_focus0
        v0n = np.sqrt(inner1d(v0, v0))

        v1 = (cam_focus - self.initial_focus)

        v1n = np.sqrt(inner1d(v1, v1))
        if not v1n:
            v1n = 1.0
        cam_pos = (v1/v1n)*v0n + cam_focus

        cam.SetFocalPoint(cam_focus)
        cam.SetPosition(cam_pos)

        self.interactor.Render()

    def CheckTransformedPointsDistribution(self, points):
        from scipy.spatial.distance import pdist
        return np.mean(pdist(points))

    def ErrorEstimation(self, surface, points):
        """
        Estimation of the average squared distance between the cloud of points to the closest mesh
        :param surface: Surface polydata of the scene
        :type surface: polydata
        :param points: Cloud of points
        :type points: np.ndarray
        :return: mean distance
        """
        cell_locator = vtkCellLocator()
        cell_locator.SetDataSet(surface)
        cell_locator.BuildLocator()

        cellId = mutable(0)
        c = [0.0, 0.0, 0.0]
        subId = mutable(0)
        d = mutable(0.0)
        error = []
        for i in range(len(points)):
            cell_locator.FindClosestPoint(points[i], c, cellId, subId, d)
            error.append(np.sqrt(float(d)))

        return np.mean(error)

    def DistanceBetweenPointAndSurface(self, surface, points):
        """
        Estimation of the squared distance between the point to the closest mesh
        :param surface: Surface polydata of the scene
        :type surface: polydata
        :param points: single points
        :type points: np.ndarray
        :return: mean distance
        """
        cell_locator = vtkCellLocator()
        cell_locator.SetDataSet(surface)
        cell_locator.BuildLocator()

        cellId = mutable(0)
        c = [0.0, 0.0, 0.0]
        subId = mutable(0)
        d = mutable(0.0)
        cell_locator.FindClosestPoint(points, c, cellId, subId, d)

        return np.sqrt(float(d))

    def OnComboName(self, evt):
        surface_name = evt.GetString()
        surface_index = evt.GetSelection()
        self.surface = self.proj.surface_dict[surface_index].polydata
        if self.obj_actor:
            self.RemoveAllActors()
        self.LoadActor()

    def OnChoiceICPMethod(self, evt):
        self.icp_mode = evt.GetSelection()

    def OnContinuousAcquisition(self, evt=None, btn=None):
        value = btn.GetValue()
        if value:
            self.timer.Start(500)
        else:
            self.timer.Stop()

    def OnUpdate(self, evt):
        self.OnCreatePoint(evt=None)

    def OnCreatePoint(self, evt):
        current_coord, markers_flag = self.GetCurrentCoord()
        if markers_flag[:2] >= [1, 1]:
            self.AddMarker(3, (1, 0, 0), current_coord)
            self.txt_markers_not_detected.VisibilityOff()
            if self.DistanceBetweenPointAndSurface(self.surface, self.point_coord[-1]) >= 20:
                self.OnDeleteLastPoint()
                ReportICPPointError()
            else:
                self.SetCameraVolume(current_coord)
        else:
            self.txt_markers_not_detected.VisibilityOn()
            self.interactor.Render()

    def OnDeleteLastPoint(self):
        if self.cont_point:
            self.cont_point.SetValue(False)
            self.OnContinuousAcquisition(evt=None, btn=self.cont_point)

        self.RemoveSinglePointActor()

    def OnReset(self, evt):
        if self.cont_point:
            self.cont_point.SetValue(False)
            self.OnContinuousAcquisition(evt=None, btn=self.cont_point)

        self.RemoveAllActors()
        self.LoadActor()

    def OnICP(self, evt):
        if self.cont_point:
            self.cont_point.SetValue(False)
            self.OnContinuousAcquisition(evt=None, btn=self.cont_point)

        self.SetProgress(0.3)
        time.sleep(1)

        sourcePoints = np.array(self.point_coord)
        sourcePoints_vtk = vtkPoints()

        for i in range(len(sourcePoints)):
            id0 = sourcePoints_vtk.InsertNextPoint(sourcePoints[i])

        source = vtkPolyData()
        source.SetPoints(sourcePoints_vtk)

        icp = vtkIterativeClosestPointTransform()
        icp.SetSource(source)
        icp.SetTarget(self.surface)

        self.SetProgress(0.5)

        if self.icp_mode == 0:
            print("Affine mode")
            icp.GetLandmarkTransform().SetModeToAffine()
        elif self.icp_mode == 1:
            print("Similarity mode")
            icp.GetLandmarkTransform().SetModeToSimilarity()
        elif self.icp_mode == 2:
            print("Rigid mode")
            icp.GetLandmarkTransform().SetModeToRigidBody()

        #icp.DebugOn()
        icp.SetMaximumNumberOfIterations(1000)

        icp.Modified()

        icp.Update()

        self.m_icp = self.vtkmatrix_to_numpy(icp.GetMatrix())

        icpTransformFilter = vtkTransformPolyDataFilter()
        icpTransformFilter.SetInputData(source)

        icpTransformFilter.SetTransform(icp)
        icpTransformFilter.Update()

        transformedSource = icpTransformFilter.GetOutput()

        transformed_points = []

        #removes previously transformed points
        if self.actors_transformed_points:
            for i in self.actors_transformed_points:
                self.ren.RemoveActor(i)
            self.actors_transformed_points = []

        for i in range(transformedSource.GetNumberOfPoints()):
            p = [0, 0, 0]
            transformedSource.GetPoint(i, p)
            transformed_points.append(p)

            point = vtkSphereSource()
            point.SetCenter(p)
            point.SetRadius(3)
            point.SetPhiResolution(3)
            point.SetThetaResolution(3)

            mapper = vtkPolyDataMapper()
            mapper.SetInputConnection(point.GetOutputPort())

            actor = vtkActor()
            actor.SetMapper(mapper)
            actor.GetProperty().SetColor((0,1,0))
            self.actors_transformed_points.append(actor)

            self.ren.AddActor(actor)

        if self.CheckTransformedPointsDistribution(transformed_points) <= 25:
            ReportICPDistributionError()

        self.prev_error = self.ErrorEstimation(self.surface, sourcePoints)
        self.final_error = self.ErrorEstimation(self.surface, transformed_points)

        self.interactor.Render()

        self.SetProgress(1)

        self.btn_ok.Enable(True)

    def GetValue(self):
        return self.m_icp, self.point_coord, self.actors_transformed_points, self.prev_error, self.final_error



class SetCoilOrientationDialog(wx.Dialog):

    def __init__(self, marker):
        import invesalius.project as prj

        self.obj_actor = None
        self.polydata = None
        self.initial_focus = None

        self.marker = marker

        self.spinning = False
        self.rotationX = 0
        self.rotationY = 0
        self.rotationZ = 0

        self.obj_fiducials = np.full([5, 3], np.nan)
        self.obj_orients = np.full([5, 3], np.nan)

        wx.Dialog.__init__(self, wx.GetApp().GetTopWindow(), -1, _(u"Set target Orientation"), size=(380, 440),
                           style=wx.DEFAULT_DIALOG_STYLE | wx.FRAME_FLOAT_ON_PARENT|wx.STAY_ON_TOP)

        self.proj = prj.Project()

        self._init_gui()

    def _init_gui(self):
        self.interactor = wxVTKRenderWindowInteractor(self, -1, size=self.GetSize())
        self.interactor.Enable(1)
        self.ren = vtkRenderer()
        self.interactor.GetRenderWindow().AddRenderer(self.ren)
        self.actor_style = vtkInteractorStyleTrackballActor()
        self.camera_style = vtkInteractorStyleTrackballCamera()

        self.interactor.SetInteractorStyle(self.actor_style)
        self.actor_style.AddObserver("LeftButtonPressEvent", self.OnPressLeftButton)
        self.actor_style.AddObserver("LeftButtonReleaseEvent", self.OnReleaseLeftButton)
        self.actor_style.AddObserver("MouseMoveEvent", self.OnSpinMove)
        self.actor_style.AddObserver('MouseWheelForwardEvent',
                                     self.OnZoomMove)
        self.actor_style.AddObserver('MouseWheelBackwardEvent',
                                     self.OnZoomMove)

        self.camera_style.AddObserver("LeftButtonPressEvent", self.OnPressLeftButton)
        self.camera_style.AddObserver("LeftButtonReleaseEvent", self.OnReleaseLeftButton)
        self.camera_style.AddObserver("MouseMoveEvent", self.OnSpinMove)
        self.camera_style.AddObserver('MouseWheelForwardEvent',
                                     self.OnZoomMove)
        self.camera_style.AddObserver('MouseWheelBackwardEvent',
                                     self.OnZoomMove)

        txt_surface = wx.StaticText(self, -1, _('Select the surface:'))

        combo_surface_name = wx.ComboBox(self, -1, size=(210, 23),
                                         style=wx.CB_DROPDOWN | wx.CB_READONLY)
        # combo_surface_name.SetSelection(0)
        if sys.platform != 'win32':
            combo_surface_name.SetWindowVariant(wx.WINDOW_VARIANT_SMALL)
        combo_surface_name.Bind(wx.EVT_COMBOBOX, self.OnComboName)
        for n in range(len(self.proj.surface_dict)):
            combo_surface_name.Insert(str(self.proj.surface_dict[n].name), n)

        self.combo_surface_name = combo_surface_name

        init_surface = 0
        combo_surface_name.SetSelection(init_surface)
        self.surface = self.proj.surface_dict[init_surface].polydata
        self.LoadActor()

        reset_orientation = wx.Button(self, -1, label=_('Reset arrow orientation'))
        reset_orientation.Bind(wx.EVT_BUTTON, self.OnResetOrientation)
        change_view = wx.Button(self, -1, label=_('Change view'))
        change_view.Bind(wx.EVT_BUTTON, self.OnChangeView)

        text_rotation_x = wx.StaticText(self, -1, _("Rotation X:"))

        slider_rotation_x = wx.Slider(self, -1, 0, -180,
                                        180,
                                        style=wx.SL_HORIZONTAL)#|wx.SL_AUTOTICKS)
        slider_rotation_x.SetWindowVariant(wx.WINDOW_VARIANT_SMALL)
        slider_rotation_x.Bind(wx.EVT_SLIDER, self.OnRotationX)
        self.slider_rotation_x = slider_rotation_x

        text_rotation_y = wx.StaticText(self, -1, _("Rotation Y:"))

        slider_rotation_y = wx.Slider(self, -1, 0, -180,
                                        180,
                                        style=wx.SL_HORIZONTAL)#|wx.SL_AUTOTICKS)
        slider_rotation_y.SetWindowVariant(wx.WINDOW_VARIANT_SMALL)
        slider_rotation_y.Bind(wx.EVT_SLIDER, self.OnRotationY)
        self.slider_rotation_y = slider_rotation_y

        text_rotation_z = wx.StaticText(self, -1, _("Rotation Z:"))

        slider_rotation_z = wx.Slider(self, -1, 0, -180,
                                        180,
                                        style=wx.SL_HORIZONTAL)#|wx.SL_AUTOTICKS)
        slider_rotation_z.SetWindowVariant(wx.WINDOW_VARIANT_SMALL)
        slider_rotation_z.Bind(wx.EVT_SLIDER, self.OnRotationZ)
        self.slider_rotation_z = slider_rotation_z

        tooltip = wx.ToolTip(_(u"Target orientation done"))
        btn_ok = wx.Button(self, wx.ID_OK, _(u"Done"))
        btn_ok.SetToolTip(tooltip)
        self.btn_ok = btn_ok

        btn_cancel = wx.Button(self, wx.ID_CANCEL)
        btn_cancel.SetHelpText("")

        top_sizer = wx.FlexGridSizer(rows=2, cols=2, hgap=50, vgap=5)
        top_sizer.AddMany([txt_surface,
                           (wx.StaticText(self, -1, ''), 0, wx.EXPAND),
                           combo_surface_name,
                           change_view,
                           ])
        btn_changes_sizer = wx.FlexGridSizer(rows=1, cols=3, hgap=20, vgap=20)
        btn_changes_sizer.AddMany([reset_orientation])
        btn_ok_sizer = wx.FlexGridSizer(rows=1, cols=3, hgap=20, vgap=20)
        btn_ok_sizer.AddMany([btn_ok, btn_cancel])

        flag_link = wx.EXPAND|wx.GROW|wx.RIGHT|wx.TOP
        flag_slider = wx.EXPAND|wx.GROW|wx.LEFT
        rotationx_sizer = wx.BoxSizer(wx.HORIZONTAL)
        rotationy_sizer = wx.BoxSizer(wx.HORIZONTAL)
        rotationz_sizer = wx.BoxSizer(wx.HORIZONTAL)
        rotationx_sizer.AddMany([(text_rotation_x, 0, flag_link, 0),
                                 (slider_rotation_x, 1, flag_slider,4),
                                ])
        rotationy_sizer.AddMany([(text_rotation_y, 0, flag_link, 0),
                                 (slider_rotation_y, 1, flag_slider, 4)
                                ])
        rotationz_sizer.AddMany([(text_rotation_z, 0, flag_link, 0),
                                 (slider_rotation_z, 1, flag_slider, 4)
                                ])

        btn_sizer = wx.FlexGridSizer(rows=2, cols=1, hgap=50, vgap=20)
        btn_sizer.AddMany([(btn_ok_sizer, 1, wx.ALIGN_RIGHT)])

        main_sizer = wx.BoxSizer(wx.VERTICAL)
        main_sizer.Add(top_sizer, 0, wx.LEFT|wx.RIGHT|wx.TOP|wx.BOTTOM, 10)
        main_sizer.Add(self.interactor, 0, wx.EXPAND)
        main_sizer.Add(btn_changes_sizer, 0, wx.ALIGN_RIGHT | wx.ALL, 5)
        main_sizer.Add(rotationx_sizer, 0, wx.EXPAND | wx.ALL, 5)
        main_sizer.Add(rotationy_sizer, 0, wx.EXPAND | wx.ALL, 5)
        main_sizer.Add(rotationz_sizer, 0, wx.EXPAND | wx.ALL, 5)
        main_sizer.Add(btn_sizer, 0,
                       wx.ALIGN_RIGHT|wx.RIGHT|wx.TOP|wx.BOTTOM, 10)

        self.SetSizer(main_sizer)
        main_sizer.Fit(self)

    def OnResetOrientation(self, evt):
        self.rotationX = self.rotationY = self.rotationZ = 0
        self.slider_rotation_x.SetValue(0)
        self.slider_rotation_y.SetValue(0)
        self.slider_rotation_z.SetValue(0)
        self.marker_actor.SetOrientation(self.rotationX, self.rotationY, self.rotationZ)
        self.interactor.Render()

    def OnRotationX(self, evt):
        self.rotationX = evt.GetInt()
        self.marker_actor.SetOrientation(self.rotationX, self.rotationY, self.rotationZ)
        self.interactor.Render()

    def OnRotationY(self, evt):
        self.rotationY = evt.GetInt()
        self.marker_actor.SetOrientation(self.rotationX, self.rotationY, self.rotationZ)
        self.interactor.Render()

    def OnRotationZ(self, evt):
        self.rotationZ = evt.GetInt()
        self.marker_actor.SetOrientation(self.rotationX, self.rotationY, self.rotationZ)
        self.interactor.Render()

    def OnPressLeftButton(self, evt, obj):
        self.spinning = True

    def OnReleaseLeftButton(self, evt, obj):
        self.spinning = False

    def OnSpinMove(self, evt, obj):
        self.interactor.SetInteractorStyle(self.actor_style)
        if self.spinning:
            evt.Spin()
            evt.OnRightButtonDown()

    def OnZoomMove(self, evt, obj):
        self.interactor.SetInteractorStyle(self.camera_style)
        if obj == 'MouseWheelForwardEvent':
            self.camera_style.OnMouseWheelForward()
        else:
            self.camera_style.OnMouseWheelBackward()

    def OnChangeView(self, evt):
        self.ren.GetActiveCamera().Roll(90)
        self.interactor.Render()

    def OnComboName(self, evt):
        surface_index = evt.GetSelection()
        self.surface = self.proj.surface_dict[surface_index].polydata
        if self.obj_actor:
            self.RemoveActor()
        self.LoadActor()

    def LoadActor(self):
        '''
        Load the selected actor from the project (self.surface) into the scene
        :return:
        '''
        mapper = vtkPolyDataMapper()
        mapper.SetInputData(self.surface)
        mapper.ScalarVisibilityOff()

        obj_actor = vtkActor()
        obj_actor.SetMapper(mapper)
        #obj_actor.GetProperty().SetOpacity(0.1)
        obj_actor.PickableOff()
        self.obj_actor = obj_actor
        self.ren.AddActor(obj_actor)
        coord_flip = list(self.marker)
        coord_flip[1] = -coord_flip[1]
        self.ren.ResetCamera()
        self.SetVolumeCamera(coord_flip[:3])
        self.AddTarget(coord_flip)

        self.interactor.Render()

    def RemoveActor(self):
        self.ren.RemoveAllViewProps()
        self.ren.ResetCamera()
        self.interactor.Render()

    def AddTarget(self, coord_flip):
        rx, ry, rz = coord_flip[3:6]
        if rx is None:
            coord = self.Versor(self.CenterOfMass(self.surface), coord_flip[:3])
            rx, ry, rz = self.GetEulerAnglesFromVectors([1, 0, 0], coord)
            ry += 90
        else:
            rx, ry, rz = coord_flip[3:6]

        m_img_vtk = self.CreateVTKObjectMatrix(coord_flip[:3], [rx, ry, rz])
        marker_actor = self.CreateActorArrow(m_img_vtk)
        self.marker_actor = marker_actor

        self.ren.AddActor(marker_actor)

    def CreateActorArrow(self, m_img_vtk, colour=[0.0, 0.0, 1.0], size=const.ARROW_MARKER_SIZE):
        input1 = vtkPolyData()
        input2 = vtkPolyData()
        input3 = vtkPolyData()
        input4 = vtkPolyData()

        cylinderSourceWing = vtkCylinderSource()
        cylinderSourceWing.SetRadius(0.02)
        cylinderSourceWing.Update()
        input1.ShallowCopy(cylinderSourceWing.GetOutput())

        arrow = vtkArrowSource()
        arrow.SetArrowOriginToCenter()
        arrow.SetTipResolution(40)
        arrow.SetShaftResolution(40)
        arrow.SetShaftRadius(0.025)
        arrow.SetTipRadius(0.10)
        arrow.SetTipLength(0.30)
        arrow.Update()
        input2.ShallowCopy(arrow.GetOutput())

        arrowDown = vtkArrowSource()
        arrowDown.SetArrowOriginToCenter()
        arrowDown.SetTipResolution(4)
        arrowDown.SetShaftResolution(40)
        arrowDown.SetShaftRadius(0.05)
        arrowDown.SetTipRadius(0.15)
        arrowDown.SetTipLength(0.35)
        arrowDown.Update()

        ArrowDownTransformFilter = vtkTransformPolyDataFilter()
        RotateTransform = vtkTransform()
        RotateTransform.RotateZ(45)
        RotateTransform.RotateY(90)
        ArrowDownTransformFilter.SetTransform(RotateTransform)
        ArrowDownTransformFilter.SetInputConnection(arrowDown.GetOutputPort())
        ArrowDownTransformFilter.Update()
        input3.ShallowCopy(ArrowDownTransformFilter.GetOutput())

        torus = vtkParametricTorus()
        torus.SetRingRadius(0.15)
        torus.SetCrossSectionRadius(0.02)
        torusSource = vtkParametricFunctionSource()
        torusSource.SetParametricFunction(torus)
        torusSource.Update()
        input4.ShallowCopy(torusSource.GetOutput())

        # Append the two meshes
        appendFilter = vtkAppendPolyData()
        appendFilter.AddInputData(input1)
        appendFilter.AddInputData(input2)
        appendFilter.AddInputData(input3)
        appendFilter.AddInputData(input4)
        appendFilter.Update()

        #  Remove any duplicate points.
        cleanFilter = vtkCleanPolyData()
        cleanFilter.SetInputConnection(appendFilter.GetOutputPort())
        cleanFilter.Update()

        # Create a mapper and actor
        mapper = vtkPolyDataMapper()
        mapper.SetInputConnection(cleanFilter.GetOutputPort())

        actor = vtkActor()
        actor.SetMapper(mapper)
        actor.SetScale(size)
        actor.GetProperty().SetColor(colour)
        actor.SetUserMatrix(m_img_vtk)

        return actor

    def CreateVTKObjectMatrix(self, direction, orientation):
        import invesalius.data.coordinates as dco
        m_img = dco.coordinates_to_transformation_matrix(
            position=direction,
            orientation=orientation,
            axes='sxyz',
        )
        m_img = np.asmatrix(m_img)
        m_img_vtk = vtkMatrix4x4()
        for row in range(0, 4):
            for col in range(0, 4):
                m_img_vtk.SetElement(row, col, m_img[row, col])

        return m_img_vtk

    def SetVolumeCamera(self, cam_focus):
        cam = self.ren.GetActiveCamera()

        if self.initial_focus is None:
            self.initial_focus = np.array(cam.GetFocalPoint())

        cam_pos0 = np.array(cam.GetPosition())
        cam_focus0 = np.array(cam.GetFocalPoint())
        v0 = cam_pos0 - cam_focus0
        v0n = np.sqrt(inner1d(v0, v0))

        v1 = (cam_focus - self.initial_focus)

        v1n = np.sqrt(inner1d(v1, v1))
        if not v1n:
            v1n = 1.0
        cam_pos = (v1/v1n)*v0n + cam_focus

        cam.SetFocalPoint(cam_focus)
        cam.SetPosition(cam_pos)

        self.ren.GetActiveCamera().Zoom(3)

    def GetRotationMatrix(self, v1_start, v2_start, v1_target, v2_target):
        """
        based on https://stackoverflow.com/questions/15101103/euler-angles-between-two-3d-vectors
        calculating M the rotation matrix from base U to base V
        M @ U = V
        M = V @ U^-1
        """
        u1_start = self.Normalize(v1_start)
        u2_start = self.Normalize(v2_start)
        u3_start = self.Normalize(np.cross(u1_start, u2_start))

        u1_target = self.Normalize(v1_target)
        u2_target = self.Normalize(v2_target)
        u3_target = self.Normalize(np.cross(u1_target, u2_target))

        U = np.hstack([u1_start.reshape(3, 1), u2_start.reshape(3, 1), u3_start.reshape(3, 1)])
        V = np.hstack([u1_target.reshape(3, 1), u2_target.reshape(3, 1), u3_target.reshape(3, 1)])

        if not np.isclose(np.dot(v1_target, v2_target), 0, atol=1e-03):
            raise ValueError("v1_target and v2_target must be vertical")

        return np.dot(V, np.linalg.inv(U))

    def GetEulerAnglesFromVectors(self, init_arrow_vector, target_arrow_vector):
        import invesalius.data.transformations as tr
        init_up_vector = self.GetPerpendicularVector(init_arrow_vector)
        target_up_vector = self.GetPerpendicularVector(target_arrow_vector)
        rot_mat = self.GetRotationMatrix(init_arrow_vector, init_up_vector, target_arrow_vector, target_up_vector)

        return np.rad2deg(tr.euler_from_matrix(rot_mat, axes="sxyz"))

    def CenterOfMass(self, surface):
        barycenter = [0.0, 0.0, 0.0]
        n = surface.GetNumberOfPoints()
        for i in range(n):
            point = surface.GetPoint(i)
            barycenter[0] += point[0]
            barycenter[1] += point[1]
            barycenter[2] += point[2]
        barycenter[0] /= n
        barycenter[1] /= n
        barycenter[2] /= n

        return barycenter

    def Normalize(self, v):
        return v / np.linalg.norm(v)

    def Versor(self, init_point, final_point):
        init_point = np.array(init_point)
        final_point = np.array(final_point)
        norm = (sum((final_point - init_point) ** 2)) ** 0.5
        versor_factor = (((final_point - init_point) / norm) * 1).tolist()

        return versor_factor

    def GetPerpendicularVector(self, vector):
        ez = np.array([0, 0, 1])
        look_at_vector = self.Normalize(vector)
        up_vector = self.Normalize(ez - np.dot(look_at_vector, ez) * look_at_vector)
        return up_vector

    def GetValue(self):
        import invesalius.data.transformations as tr
        vtkmat = self.marker_actor.GetMatrix()
        narray = np.eye(4)
        vtkmat.DeepCopy(narray.ravel(), vtkmat)
        m_rotation = [narray[0][:3], narray[1][:3], narray[2][:3]]

        return np.rad2deg(tr.euler_from_matrix(m_rotation, axes="sxyz"))


class SurfaceProgressWindow(object):
    def __init__(self):
        self.title = "InVesalius 3"
        self.msg = _("Creating 3D surface ...")
        self.style = wx.PD_APP_MODAL | wx.PD_APP_MODAL | wx.PD_CAN_ABORT | wx.PD_ELAPSED_TIME
        self.dlg = wx.ProgressDialog(self.title,
                                     self.msg,
                                     parent=None,
                                     style=self.style)
        self.running = True
        self.error = None
        self.dlg.Show()

    def WasCancelled(self):
        #  print("Cancelled?", self.dlg.WasCancelled())
        return self.dlg.WasCancelled()

    def Update(self, msg=None, value=None):
        if msg is None:
            self.dlg.Pulse()
        else:
            self.dlg.Pulse(msg)

    def Close(self):
        self.dlg.Destroy()


class GoToDialog(wx.Dialog):
    def __init__(self, title=_("Go to slice ..."), init_orientation=const.AXIAL_STR):
        wx.Dialog.__init__(self, wx.GetApp().GetTopWindow(), -1, title, style=wx.DEFAULT_DIALOG_STYLE|wx.FRAME_FLOAT_ON_PARENT|wx.STAY_ON_TOP)
        self._init_gui(init_orientation)

    def _init_gui(self, init_orientation):
        orientations = (
            (_("Axial"), const.AXIAL_STR),
            (_("Coronal"), const.CORONAL_STR),
            (_("Sagital"), const.SAGITAL_STR),
        )
        self.goto_slice = wx.TextCtrl(self, -1, "")
        self.goto_orientation = wx.ComboBox(self, -1, style=wx.CB_DROPDOWN|wx.CB_READONLY)
        cb_init = 0
        for n, orientation in enumerate(orientations):
            self.goto_orientation.Append(*orientation)
            if orientation[1] == init_orientation:
                cb_init = n
        self.goto_orientation.SetSelection(cb_init)

        btn_ok = wx.Button(self, wx.ID_OK)
        btn_ok.SetHelpText("")
        btn_ok.SetDefault()

        btn_cancel = wx.Button(self, wx.ID_CANCEL)
        btn_cancel.SetHelpText("")

        btnsizer = wx.StdDialogButtonSizer()
        btnsizer.AddButton(btn_ok)
        btnsizer.AddButton(btn_cancel)
        btnsizer.Realize()

        main_sizer = wx.BoxSizer(wx.VERTICAL)

        slice_sizer = wx.BoxSizer(wx.HORIZONTAL)
        slice_sizer.Add(wx.StaticText(self, -1, _("Slice number"), style=wx.ALIGN_CENTER), 0, wx.ALIGN_CENTER|wx.RIGHT, 5)
        slice_sizer.Add(self.goto_slice, 1, wx.EXPAND)

        main_sizer.Add((5, 5))
        main_sizer.Add(slice_sizer, 1, wx.EXPAND|wx.LEFT|wx.RIGHT, 5)
        main_sizer.Add((5, 5))
        main_sizer.Add(self.goto_orientation, 1, wx.EXPAND|wx.LEFT|wx.RIGHT, 5)
        main_sizer.Add((5, 5))
        main_sizer.Add(btnsizer, 0, wx.EXPAND)
        main_sizer.Add((5, 5))

        self.SetSizer(main_sizer)
        main_sizer.Fit(self)

        self.orientation = None

        self.__bind_events()

        btn_ok.Bind(wx.EVT_BUTTON, self.OnOk)

    def __bind_events(self):
        Publisher.subscribe(self.SetNewFocalPoint,'Cross focal point')

    def OnOk(self, evt):
        try:
            slice_number = int(self.goto_slice.GetValue())
            orientation = self.orientation = self.goto_orientation.GetClientData(self.goto_orientation.GetSelection())

            Publisher.sendMessage(("Set scroll position", orientation), index=slice_number)
            Publisher.sendMessage('Set Update cross pos')

        except ValueError:
            pass
        self.Close()

    def SetNewFocalPoint(self, coord, spacing):
        newCoord = list(coord)
        if self.orientation=='AXIAL':
            newCoord[2] = int(self.goto_slice.GetValue())*spacing[2]
        if self.orientation == 'CORONAL':
            newCoord[1] = int(self.goto_slice.GetValue())*spacing[1]
        if self.orientation == 'SAGITAL':
            newCoord[0] = int(self.goto_slice.GetValue())*spacing[0]

        Publisher.sendMessage('Update cross pos', coord = newCoord)

    def Close(self):
        wx.Dialog.Close(self)
        self.Destroy()


class GoToDialogScannerCoord(wx.Dialog):
    def __init__(self, title=_("Go to scanner coord...")):
        wx.Dialog.__init__(self, wx.GetApp().GetTopWindow(), -1, title, style=wx.DEFAULT_DIALOG_STYLE|wx.FRAME_FLOAT_ON_PARENT|wx.STAY_ON_TOP)
        self._init_gui()

    def _init_gui(self):
        self.goto_sagital = wx.TextCtrl(self, size=(50,-1))
        self.goto_coronal = wx.TextCtrl(self, size=(50,-1))
        self.goto_axial = wx.TextCtrl(self, size=(50,-1))

        btn_ok = wx.Button(self, wx.ID_OK)
        btn_ok.SetHelpText("")
        btn_ok.SetDefault()

        btn_cancel = wx.Button(self, wx.ID_CANCEL)
        btn_cancel.SetHelpText("")

        btnsizer = wx.StdDialogButtonSizer()
        btnsizer.AddButton(btn_ok)
        btnsizer.AddButton(btn_cancel)
        btnsizer.Realize()

        sizer_create = wx.FlexGridSizer(3, 2, 10, 10)
        sizer_create.AddMany([(wx.StaticText(self, 1, _("Sagital coordinate:")), 1, wx.LEFT, 10), (self.goto_sagital, 1, wx.RIGHT, 10),
                              (wx.StaticText(self, 1, _("Coronal coordinate:")), 1, wx.LEFT, 10), (self.goto_coronal, 1, wx.RIGHT, 10),
                              (wx.StaticText(self, 1, _("Axial coordinate:")), 1, wx.LEFT, 10), (self.goto_axial, 1, wx.RIGHT, 10)])

        main_sizer = wx.BoxSizer(wx.VERTICAL)

        main_sizer.Add((5, 5))
        main_sizer.Add(sizer_create, proportion=3, flag=wx.CENTER, border=20)
        main_sizer.Add(btnsizer, proportion=1, flag=wx.CENTER|wx.TOP, border=5)
        main_sizer.Add((5, 5))

        self.SetSizer(main_sizer)
        main_sizer.Fit(self)

        self.orientation = None
        self.affine = np.identity(4)

        self.__bind_events()

        btn_ok.Bind(wx.EVT_BUTTON, self.OnOk)

    def __bind_events(self):
        Publisher.subscribe(self.SetNewFocalPoint, 'Cross focal point')

    def SetNewFocalPoint(self, coord, spacing):
        Publisher.sendMessage('Update cross pos', coord=self.result*spacing)

    def OnOk(self, evt):
        import invesalius.data.slice_ as slc
        try:
            point = [float(self.goto_sagital.GetValue()),
                     float(self.goto_coronal.GetValue()),
                     float(self.goto_axial.GetValue())]

            # transformation from scanner coordinates to inv coord system
            affine_inverse = np.linalg.inv(slc.Slice().affine)
            self.result = np.dot(affine_inverse[:3, :3], np.transpose(point[0:3])) + affine_inverse[:3, 3]
            self.result[1] = slc.Slice().GetMaxSliceNumber(const.CORONAL_STR) - self.result[1]

            Publisher.sendMessage('Update status text in GUI', label=_("Calculating the transformation ..."))

            Publisher.sendMessage('Set Update cross pos')
            Publisher.sendMessage("Toggle Cross", id=const.SLICE_STATE_CROSS)

            Publisher.sendMessage('Update status text in GUI', label=_("Ready"))
        except ValueError:
            pass
        self.Close()

    def Close(self):
        wx.Dialog.Close(self)
        self.Destroy()

class SetOptitrackconfigs(wx.Dialog):
    def __init__(self, title=_("Setting Optitrack configs:")):
        wx.Dialog.__init__(self, wx.GetApp().GetTopWindow(), -1, title, size=wx.Size(1000, 200),
                           style=wx.DEFAULT_DIALOG_STYLE|wx.FRAME_FLOAT_ON_PARENT|wx.STAY_ON_TOP|wx.RESIZE_BORDER)
        self._init_gui()

    def _init_gui(self):
        session = ses.Session()
        last_optitrack_cal_dir = session.get('paths', 'last_optitrack_cal_dir', '')
        last_optitrack_User_Profile_dir = session.get('paths', 'last_optitrack_User_Profile_dir', '')

        if not last_optitrack_cal_dir:
            last_optitrack_cal_dir = inv_paths.OPTITRACK_CAL_DIR
        if not last_optitrack_User_Profile_dir:
            last_optitrack_User_Profile_dir = inv_paths.OPTITRACK_USERPROFILE_DIR

        self.dir_cal = wx.FilePickerCtrl(self, path=last_optitrack_cal_dir, style=wx.FLP_USE_TEXTCTRL | wx.FLP_SMALL,
                                         wildcard="Cal files (*.cal)|*.cal", message="Select Calibration file")
        row_cal = wx.BoxSizer(wx.VERTICAL)
        row_cal.Add(wx.StaticText(self, wx.ID_ANY, "Select Calibration file"), 0, wx.TOP | wx.RIGHT, 5)
        row_cal.Add(self.dir_cal, 0, wx.ALL | wx.CENTER | wx.EXPAND)

        self.dir_UserProfile = wx.FilePickerCtrl(self, path=last_optitrack_User_Profile_dir, style=wx.FLP_USE_TEXTCTRL | wx.FLP_SMALL,
                                         wildcard="User Profile files (*.motive)|*.motive", message="Select User Profile file")

        row_userprofile = wx.BoxSizer(wx.VERTICAL)
        row_userprofile.Add(wx.StaticText(self, wx.ID_ANY, "Select User Profile file"), 0, wx.TOP | wx.RIGHT, 5)
        row_userprofile.Add(self.dir_UserProfile, 0, wx.ALL | wx.CENTER | wx.EXPAND)

        btn_ok = wx.Button(self, wx.ID_OK)
        btn_ok.SetHelpText("")
        btn_ok.SetDefault()

        btn_cancel = wx.Button(self, wx.ID_CANCEL)
        btn_cancel.SetHelpText("")

        btnsizer = wx.StdDialogButtonSizer()
        btnsizer.AddButton(btn_ok)
        btnsizer.AddButton(btn_cancel)
        btnsizer.Realize()

        main_sizer = wx.BoxSizer(wx.VERTICAL)

        main_sizer.Add((5, 5))
        main_sizer.Add(row_cal, 1, wx.EXPAND | wx.LEFT | wx.RIGHT, 5)
        main_sizer.Add((5, 5))
        main_sizer.Add(row_userprofile, 1, wx.EXPAND | wx.LEFT | wx.RIGHT, 5)
        main_sizer.Add((15, 15))
        main_sizer.Add(btnsizer, 0, wx.EXPAND)
        main_sizer.Add((5, 5))

        self.SetSizer(main_sizer)
        main_sizer.Fit(self)

        self.CenterOnParent()

    def GetValue(self):
        fn_cal = self.dir_cal.GetPath()
        fn_userprofile = self.dir_UserProfile.GetPath()

        if fn_cal and fn_userprofile:
            session = ses.Session()
            session['paths']['last_optitrack_cal_dir'] = self.dir_cal.GetPath()
            session['paths']['last_optitrack_User_Profile_dir'] = self.dir_UserProfile.GetPath()
            session.WriteSessionFile()

        return fn_cal, fn_userprofile

class SetTrackerDeviceToRobot(wx.Dialog):
    """
    Robot navigation requires a tracker device to tracker the head position and the object (coil) position.
    A dialog pops up showing a combobox with all trackers but debugs and the robot itself (const.TRACKERS[:-3])
    """
    def __init__(self, title=_("Setting tracker device:")):
        wx.Dialog.__init__(self, wx.GetApp().GetTopWindow(), -1, title, size=wx.Size(1000, 200),
                           style=wx.DEFAULT_DIALOG_STYLE|wx.FRAME_FLOAT_ON_PARENT|wx.STAY_ON_TOP|wx.RESIZE_BORDER)
        self.tracker_id = const.DEFAULT_TRACKER
        self._init_gui()

    def _init_gui(self):
        # ComboBox for spatial tracker device selection
        tooltip = wx.ToolTip(_("Choose the tracking device"))
        trackers = const.TRACKERS.copy()
        if not ses.Session().debug:
            del trackers[-3:]
        tracker_options = [_("Select tracker:")] + trackers
        choice_trck = wx.ComboBox(self, -1, "",
                                  choices=tracker_options, style=wx.CB_DROPDOWN | wx.CB_READONLY)
        choice_trck.SetToolTip(tooltip)
        choice_trck.SetSelection(const.DEFAULT_TRACKER)
        choice_trck.Bind(wx.EVT_COMBOBOX, partial(self.OnChoiceTracker, ctrl=choice_trck))

        btn_ok = wx.Button(self, wx.ID_OK)
        btn_ok.SetHelpText("")
        btn_ok.SetDefault()

        btn_cancel = wx.Button(self, wx.ID_CANCEL)
        btn_cancel.SetHelpText("")

        btnsizer = wx.StdDialogButtonSizer()
        btnsizer.AddButton(btn_ok)
        btnsizer.AddButton(btn_cancel)
        btnsizer.Realize()

        main_sizer = wx.BoxSizer(wx.VERTICAL)

        main_sizer.Add((5, 5))
        main_sizer.Add(choice_trck, 1, wx.EXPAND|wx.LEFT|wx.RIGHT, 5)
        main_sizer.Add((15, 15))
        main_sizer.Add(btnsizer, 0, wx.EXPAND)
        main_sizer.Add((5, 5))

        self.SetSizer(main_sizer)
        main_sizer.Fit(self)

        self.CenterOnParent()

    def OnChoiceTracker(self, evt, ctrl):
        choice = evt.GetSelection()
        self.tracker_id = choice

    def GetValue(self):
        return self.tracker_id

class SetRobotIP(wx.Dialog):
    def __init__(self, title=_("Setting Robot IP")):
        wx.Dialog.__init__(self, wx.GetApp().GetTopWindow(), -1, title, size=wx.Size(1000, 200),
                           style=wx.DEFAULT_DIALOG_STYLE|wx.FRAME_FLOAT_ON_PARENT|wx.STAY_ON_TOP|wx.RESIZE_BORDER)
        self.robot_ip = None
        self._init_gui()

    def _init_gui(self):
        # ComboBox for spatial tracker device selection
        tooltip = wx.ToolTip(_("Choose or type the robot IP"))
        robot_ip_options = [_("Select robot IP:")] + const.ROBOT_ElFIN_IP
        choice_IP = wx.ComboBox(self, -1, "",
                                  choices=robot_ip_options, style=wx.CB_DROPDOWN | wx.TE_PROCESS_ENTER)
        choice_IP.SetToolTip(tooltip)
        choice_IP.SetSelection(const.DEFAULT_TRACKER)
        choice_IP.Bind(wx.EVT_COMBOBOX, partial(self.OnChoiceIP, ctrl=choice_IP))
        choice_IP.Bind(wx.EVT_TEXT, partial(self.OnTxt_Ent, ctrl=choice_IP))

        btn_ok = wx.Button(self, wx.ID_OK)
        btn_ok.SetHelpText("")
        btn_ok.SetDefault()

        btn_cancel = wx.Button(self, wx.ID_CANCEL)
        btn_cancel.SetHelpText("")

        btnsizer = wx.StdDialogButtonSizer()
        btnsizer.AddButton(btn_ok)
        btnsizer.AddButton(btn_cancel)
        btnsizer.Realize()

        main_sizer = wx.BoxSizer(wx.VERTICAL)

        main_sizer.Add((5, 5))
        main_sizer.Add(choice_IP, 1, wx.EXPAND|wx.LEFT|wx.RIGHT, 5)
        main_sizer.Add((15, 15))
        main_sizer.Add(btnsizer, 0, wx.EXPAND)
        main_sizer.Add((5, 5))

        self.SetSizer(main_sizer)
        main_sizer.Fit(self)

        self.CenterOnParent()

    def OnTxt_Ent(self, evt, ctrl):
        self.robot_ip = str(ctrl.GetValue())

    def OnChoiceIP(self, evt, ctrl):
        self.robot_ip = ctrl.GetStringSelection()

    def GetValue(self):
        return self.robot_ip

class CreateTransformationMatrixRobot(wx.Dialog):
    def __init__(self, tracker, title=_("Create transformation matrix to robot space")):
        wx.Dialog.__init__(self, wx.GetApp().GetTopWindow(), -1, title, #size=wx.Size(1000, 200),
                           style=wx.DEFAULT_DIALOG_STYLE|wx.FRAME_FLOAT_ON_PARENT|wx.STAY_ON_TOP|wx.RESIZE_BORDER)
        '''
        M_robot_2_tracker is created by an affine transformation. Robot TCP should be calibrated to the center of the tracker marker
        '''
        #TODO: make aboutbox
        self.matrix_tracker_to_robot = []
        self.robot_status = False

        self.tracker = tracker

        self.timer = wx.Timer(self)
        self.Bind(wx.EVT_TIMER, self.OnUpdate, self.timer)

        self._init_gui()

    def _init_gui(self):
        # Buttons to acquire and remove points
        txt_acquisition = wx.StaticText(self, -1, _('Poses acquisition for robot registration:'))

        btn_create_point = wx.Button(self, -1, label=_('Single'))
        btn_create_point.Bind(wx.EVT_BUTTON, self.OnCreatePoint)

        btn_cont_point = wx.ToggleButton(self, -1, label=_('Continuous'))
        btn_cont_point.Bind(wx.EVT_TOGGLEBUTTON, partial(self.OnContinuousAcquisition, btn=btn_cont_point))
        self.btn_cont_point = btn_cont_point

        txt_number = wx.StaticText(self, -1, _('0'))
        txt_recorded = wx.StaticText(self, -1, _('Poses recorded'))
        self.txt_number = txt_number

        btn_reset = wx.Button(self, -1, label=_('Reset'))
        btn_reset.Bind(wx.EVT_BUTTON, self.OnReset)

        btn_apply_reg = wx.Button(self, -1, label=_('Apply'))
        btn_apply_reg.Bind(wx.EVT_BUTTON, self.OnApply)
        btn_apply_reg.Enable(False)
        self.btn_apply_reg = btn_apply_reg

        # Buttons to save and load
        txt_file = wx.StaticText(self, -1, _('Registration file'))

        btn_save = wx.Button(self, -1, label=_('Save'), size=wx.Size(65, 23))
        btn_save.Bind(wx.EVT_BUTTON, self.OnSaveReg)
        btn_save.Enable(False)
        self.btn_save = btn_save

        btn_load = wx.Button(self, -1, label=_('Load'), size=wx.Size(65, 23))
        btn_load.Bind(wx.EVT_BUTTON, self.OnLoadReg)
        btn_load.Enable(False)
        self.btn_load = btn_load

        # Create a horizontal sizers
        border = 1
        acquisition = wx.BoxSizer(wx.HORIZONTAL)
        acquisition.AddMany([(btn_create_point, 1, wx.EXPAND | wx.GROW | wx.TOP | wx.RIGHT | wx.LEFT, border),
                             (btn_cont_point, 1, wx.ALL | wx.EXPAND | wx.GROW, border)])

        txt_pose = wx.BoxSizer(wx.HORIZONTAL)
        txt_pose.AddMany([(txt_number, 1,  wx.LEFT, 50),
                          (txt_recorded, 1, wx.LEFT, border)])

        apply_reset = wx.BoxSizer(wx.HORIZONTAL)
        apply_reset.AddMany([(btn_reset, 1, wx.EXPAND | wx.GROW | wx.TOP | wx.RIGHT | wx.LEFT, border),
                             (btn_apply_reg, 1, wx.ALL | wx.EXPAND | wx.GROW, border)])

        save_load = wx.BoxSizer(wx.HORIZONTAL)
        save_load.AddMany([(btn_save, 1, wx.EXPAND | wx.GROW | wx.TOP | wx.RIGHT | wx.LEFT, border),
                           (btn_load, 1, wx.ALL | wx.EXPAND | wx.GROW, border)])

        btn_ok = wx.Button(self, wx.ID_OK)
        btn_ok.SetHelpText("")
        btn_ok.SetDefault()
        btn_ok.Enable(False)
        self.btn_ok = btn_ok

        btn_cancel = wx.Button(self, wx.ID_CANCEL)
        btn_cancel.SetHelpText("")

        btnsizer = wx.StdDialogButtonSizer()
        btnsizer.AddButton(btn_ok)
        btnsizer.AddButton(btn_cancel)
        btnsizer.Realize()

        # Add line sizers into main sizer
        border = 10
        border_last = 10
        main_sizer = wx.BoxSizer(wx.VERTICAL)
        main_sizer.Add(wx.StaticLine(self, -1), 0, wx.EXPAND | wx.TOP | wx.BOTTOM, border)
        main_sizer.Add(txt_acquisition, 0, wx.BOTTOM |  wx.LEFT | wx.RIGHT | wx.ALIGN_CENTER_HORIZONTAL , border)
        main_sizer.Add(acquisition, 0, wx.GROW | wx.EXPAND | wx.LEFT | wx.RIGHT | wx.BOTTOM, border)
        main_sizer.Add(txt_pose, 0,  wx.ALIGN_CENTER_HORIZONTAL | wx.TOP | wx.BOTTOM, border)
        main_sizer.Add(apply_reset, 0, wx.GROW | wx.EXPAND | wx.LEFT | wx.RIGHT , border_last)
        main_sizer.Add(wx.StaticLine(self, -1), 0, wx.EXPAND | wx.TOP | wx.BOTTOM, border)
        main_sizer.Add(txt_file, 0, wx.GROW | wx.EXPAND | wx.LEFT | wx.RIGHT | wx.BOTTOM, border/2)
        main_sizer.Add(save_load, 0, wx.GROW | wx.EXPAND | wx.LEFT | wx.RIGHT | wx.BOTTOM, border)
        main_sizer.Add(wx.StaticLine(self, -1), 0, wx.EXPAND | wx.TOP | wx.BOTTOM, border)
        main_sizer.Add(btnsizer, 0, wx.GROW | wx.EXPAND | wx.LEFT | wx.RIGHT | wx.BOTTOM, border)
        main_sizer.Fit(self)

        self.SetSizer(main_sizer)
        self.Update()
        main_sizer.Fit(self)

        self.CenterOnParent()
        self.__bind_events()

    def __bind_events(self):
        Publisher.subscribe(self.OnUpdateTransformationMatrix, 'Update robot transformation matrix')
        Publisher.subscribe(self.OnCoordinatesAdquired, 'Coordinates for the robot transformation matrix collected')
        Publisher.subscribe(self.OnRobotConnectionStatus, 'Robot connection status')

    def OnContinuousAcquisition(self, evt=None, btn=None):
        value = btn.GetValue()
        if value:
            self.timer.Start(100)
        else:
            self.timer.Stop()

    def OnUpdate(self, evt):
        self.OnCreatePoint(evt=None)

    def OnCreatePoint(self, evt):
        Publisher.sendMessage('Collect coordinates for the robot transformation matrix', data=None)

    def OnCoordinatesAdquired(self):
        self.txt_number.SetLabel(str(int(self.txt_number.GetLabel())+1))

        if self.robot_status and int(self.txt_number.GetLabel()) >= 3:
            self.btn_apply_reg.Enable(True)

    def OnRobotConnectionStatus(self, data):
        self.robot_status = data
        if self.robot_status:
            self.btn_load.Enable(True)
            if int(self.txt_number.GetLabel()) >= 3:
                self.btn_apply_reg.Enable(True)

    def OnReset(self, evt):
        Publisher.sendMessage('Reset coordinates collection for the robot transformation matrix', data=None)
        if self.btn_cont_point:
            self.btn_cont_point.SetValue(False)
            self.OnContinuousAcquisition(evt=None, btn=self.btn_cont_point)

        self.txt_number.SetLabel('0')

        self.btn_apply_reg.Enable(False)
        self.btn_save.Enable(False)
        self.btn_ok.Enable(False)

        self.matrix_tracker_to_robot = []

    def OnApply(self, evt):
        if self.btn_cont_point:
            self.btn_cont_point.SetValue(False)
            self.OnContinuousAcquisition(evt=None, btn=self.btn_cont_point)

        Publisher.sendMessage('Robot transformation matrix estimation', data=None)

        self.btn_save.Enable(True)
        self.btn_ok.Enable(True)

        #TODO: make a colored circle to sinalize that the transformation was made (green) (red if not)

    def OnUpdateTransformationMatrix(self, data):
        self.matrix_tracker_to_robot = np.array(data)

    def OnSaveReg(self, evt):
        filename = ShowLoadSaveDialog(message=_(u"Save robot transformation file as..."),
                                          wildcard=_("Robot transformation files (*.rbtf)|*.rbtf"),
                                          style=wx.FD_SAVE | wx.FD_OVERWRITE_PROMPT,
                                          default_filename="robottransform.rbtf", save_ext="rbtf")

        if filename:
            if self.matrix_tracker_to_robot is not None:
                with open(filename, 'w', newline='') as file:
                    writer = csv.writer(file, delimiter='\t')
                    writer.writerows(np.vstack(self.matrix_tracker_to_robot).tolist())

    def OnLoadReg(self, evt):
        filename = ShowLoadSaveDialog(message=_(u"Load robot transformation"),
                                          wildcard=_("Robot transformation files (*.rbtf)|*.rbtf"))
        if filename:
            with open(filename, 'r') as file:
                reader = csv.reader(file, delimiter='\t')
                content = [row for row in reader]

            self.matrix_tracker_to_robot = np.vstack(list(np.float_(content)))
            print("Matrix tracker to robot:", self.matrix_tracker_to_robot)
            Publisher.sendMessage('Load robot transformation matrix', data=self.matrix_tracker_to_robot.tolist())
            if self.robot_status:
                self.btn_ok.Enable(True)


class SetNDIconfigs(wx.Dialog):
    def __init__(self, title=_("Setting NDI polaris configs:")):
        wx.Dialog.__init__(self, wx.GetApp().GetTopWindow(), -1, title, size=wx.Size(1000, 200),
                           style=wx.DEFAULT_DIALOG_STYLE|wx.FRAME_FLOAT_ON_PARENT|wx.STAY_ON_TOP|wx.RESIZE_BORDER)
        self._init_gui()

    def serial_ports(self):
        """
        Lists serial port names and pre-select the description containing NDI
        """
        import serial.tools.list_ports

        port_list = []
        desc_list = []
        ports = serial.tools.list_ports.comports()
        if sys.platform.startswith('win'):
            for port, desc, hwid in sorted(ports):
                port_list.append(port)
                desc_list.append(desc)
            port_selec = [i for i, e in enumerate(desc_list) if 'NDI' in e]
        else:
            for p in ports:
                port_list.append(p.device)
                desc_list.append(p.description)
            port_selec = [i for i, e in enumerate(desc_list) if 'NDI' in e]

        #print("Here is the chosen port: {} with id {}".format(port_selec[0], port_selec[1]))

        return port_list, port_selec

    def _init_gui(self):
        com_ports = wx.ComboBox(self, -1, style=wx.CB_DROPDOWN|wx.CB_READONLY)
        com_ports.Bind(wx.EVT_COMBOBOX, partial(self.OnChoicePort, ctrl=com_ports))
        row_com = wx.BoxSizer(wx.VERTICAL)
        row_com.Add(wx.StaticText(self, wx.ID_ANY, "Select the COM port"), 0, wx.TOP|wx.RIGHT,5)
        row_com.Add(com_ports, 0, wx.EXPAND)

        port_list, port_selec = self.serial_ports()

        com_ports.Append(port_list)
        if port_selec:
            com_ports.SetSelection(port_selec[0])

        self.com_ports = com_ports

        session = ses.Session()
        last_ndi_probe_marker = session.get('paths', 'last_ndi_probe_marker', '')
        last_ndi_ref_marker = session.get('paths', 'last_ndi_ref_marker', '')
        last_ndi_obj_marker = session.get('paths', 'last_ndi_obj_marker', '')

        if not last_ndi_probe_marker:
            last_ndi_probe_marker = inv_paths.NDI_MAR_DIR_PROBE
        if not last_ndi_ref_marker:
            last_ndi_ref_marker = inv_paths.NDI_MAR_DIR_REF
        if not last_ndi_obj_marker:
            last_ndi_obj_marker = inv_paths.NDI_MAR_DIR_OBJ

        self.dir_probe = wx.FilePickerCtrl(self, path=last_ndi_probe_marker, style=wx.FLP_USE_TEXTCTRL|wx.FLP_SMALL,
                                           wildcard="Rom files (*.rom)|*.rom", message="Select probe's rom file")
        row_probe = wx.BoxSizer(wx.VERTICAL)
        row_probe.Add(wx.StaticText(self, wx.ID_ANY, "Set probe's rom file"), 0, wx.TOP|wx.RIGHT, 5)
        row_probe.Add(self.dir_probe, 0, wx.ALL | wx.CENTER | wx.EXPAND)

        self.dir_ref = wx.FilePickerCtrl(self, path=last_ndi_ref_marker, style=wx.FLP_USE_TEXTCTRL|wx.FLP_SMALL,
                                         wildcard="Rom files (*.rom)|*.rom", message="Select reference's rom file")
        row_ref = wx.BoxSizer(wx.VERTICAL)
        row_ref.Add(wx.StaticText(self, wx.ID_ANY, "Set reference's rom file"), 0, wx.TOP | wx.RIGHT, 5)
        row_ref.Add(self.dir_ref, 0, wx.ALL | wx.CENTER | wx.EXPAND)

        self.dir_obj = wx.FilePickerCtrl(self, path=last_ndi_obj_marker, style=wx.FLP_USE_TEXTCTRL|wx.FLP_SMALL,
                                         wildcard="Rom files (*.rom)|*.rom", message="Select object's rom file")
        #self.dir_probe.Bind(wx.EVT_FILEPICKER_CHANGED, self.Selected)
        row_obj = wx.BoxSizer(wx.VERTICAL)
        row_obj.Add(wx.StaticText(self, wx.ID_ANY, "Set object's rom file"), 0, wx.TOP|wx.RIGHT, 5)
        row_obj.Add(self.dir_obj, 0, wx.ALL | wx.CENTER | wx.EXPAND)

        btn_ok = wx.Button(self, wx.ID_OK)
        btn_ok.SetHelpText("")
        btn_ok.SetDefault()
        if not port_selec:
            btn_ok.Enable(False)
        self.btn_ok = btn_ok

        btn_cancel = wx.Button(self, wx.ID_CANCEL)
        btn_cancel.SetHelpText("")

        btnsizer = wx.StdDialogButtonSizer()
        btnsizer.AddButton(btn_ok)
        btnsizer.AddButton(btn_cancel)
        btnsizer.Realize()

        main_sizer = wx.BoxSizer(wx.VERTICAL)

        main_sizer.Add((5, 5))
        main_sizer.Add(row_com, 1, wx.EXPAND|wx.LEFT|wx.RIGHT, 5)
        main_sizer.Add((5, 5))
        main_sizer.Add(row_probe, 1, wx.EXPAND|wx.LEFT|wx.RIGHT, 5)
        main_sizer.Add((5, 5))
        main_sizer.Add(row_ref, 1, wx.EXPAND|wx.LEFT|wx.RIGHT, 5)
        main_sizer.Add((5, 5))
        main_sizer.Add(row_obj, 1, wx.EXPAND|wx.LEFT|wx.RIGHT, 5)
        main_sizer.Add((15, 15))
        main_sizer.Add(btnsizer, 0, wx.EXPAND)
        main_sizer.Add((5, 5))

        self.SetSizer(main_sizer)
        main_sizer.Fit(self)

        self.CenterOnParent()

    def OnChoicePort(self, evt, ctrl):
        self.btn_ok.Enable(True)

    def GetValue(self):
        fn_probe = self.dir_probe.GetPath().encode(const.FS_ENCODE)
        fn_ref = self.dir_ref.GetPath().encode(const.FS_ENCODE)
        fn_obj = self.dir_obj.GetPath().encode(const.FS_ENCODE)

        if fn_probe and fn_ref and fn_obj:
            session = ses.Session()
            session['paths']['last_ndi_probe_marker'] = self.dir_probe.GetPath()
            session['paths']['last_ndi_ref_marker'] = self.dir_ref.GetPath()
            session['paths']['last_ndi_obj_marker'] = self.dir_obj.GetPath()
            session.WriteSessionFile()

        return self.com_ports.GetString(self.com_ports.GetSelection()).encode(const.FS_ENCODE), fn_probe, fn_ref, fn_obj


class SetCOMPort(wx.Dialog):
    def __init__(self, select_baud_rate, title=_("Select COM port")):
        wx.Dialog.__init__(self, wx.GetApp().GetTopWindow(), -1, title, style=wx.DEFAULT_DIALOG_STYLE | wx.FRAME_FLOAT_ON_PARENT | wx.STAY_ON_TOP)

        self.select_baud_rate = select_baud_rate
        self._init_gui()

    def serial_ports(self):
        """
        Lists serial port names
        """
        import serial.tools.list_ports
        if sys.platform.startswith('win'):
            ports = ([comport.device for comport in serial.tools.list_ports.comports()])
        else:
            raise EnvironmentError('Unsupported platform')
        return ports

    def _init_gui(self):
        # COM port selection
        ports = self.serial_ports()
        self.com_port_dropdown = wx.ComboBox(self, -1, choices=ports, style=wx.CB_DROPDOWN | wx.CB_READONLY)
        self.com_port_dropdown.SetSelection(0)

        com_port_text_and_dropdown = wx.BoxSizer(wx.VERTICAL)
        com_port_text_and_dropdown.Add(wx.StaticText(self, wx.ID_ANY, "COM port"), 0, wx.TOP | wx.RIGHT,5)
        com_port_text_and_dropdown.Add(self.com_port_dropdown, 0, wx.EXPAND)

        # Baud rate selection
        if self.select_baud_rate:
            baud_rates_as_strings = [str(baud_rate) for baud_rate in const.BAUD_RATES]
            self.baud_rate_dropdown = wx.ComboBox(self, -1, choices=baud_rates_as_strings, style=wx.CB_DROPDOWN | wx.CB_READONLY)
            self.baud_rate_dropdown.SetSelection(const.BAUD_RATE_DEFAULT_SELECTION)

            baud_rate_text_and_dropdown = wx.BoxSizer(wx.VERTICAL)
            baud_rate_text_and_dropdown.Add(wx.StaticText(self, wx.ID_ANY, "Baud rate"), 0, wx.TOP | wx.RIGHT,5)
            baud_rate_text_and_dropdown.Add(self.baud_rate_dropdown, 0, wx.EXPAND)

        # OK and Cancel buttons
        btn_ok = wx.Button(self, wx.ID_OK)
        btn_ok.SetHelpText("")
        btn_ok.SetDefault()

        btn_cancel = wx.Button(self, wx.ID_CANCEL)
        btn_cancel.SetHelpText("")

        btnsizer = wx.StdDialogButtonSizer()
        btnsizer.AddButton(btn_ok)
        btnsizer.AddButton(btn_cancel)
        btnsizer.Realize()

        # Set up the main sizer
        main_sizer = wx.BoxSizer(wx.VERTICAL)

        main_sizer.Add((5, 5))
        main_sizer.Add(com_port_text_and_dropdown, 1, wx.EXPAND | wx.LEFT | wx.RIGHT, 5)

        if self.select_baud_rate:
            main_sizer.Add((5, 5))
            main_sizer.Add(baud_rate_text_and_dropdown, 1, wx.EXPAND | wx.LEFT | wx.RIGHT, 5)

        main_sizer.Add((5, 5))
        main_sizer.Add(btnsizer, 0, wx.EXPAND)
        main_sizer.Add((5, 5))

        self.SetSizer(main_sizer)
        main_sizer.Fit(self)

        self.CenterOnParent()

    def GetCOMPort(self):
        com_port = self.com_port_dropdown.GetString(self.com_port_dropdown.GetSelection())
        return com_port

    def GetBaudRate(self):
        if not self.select_baud_rate:
            return None

        baud_rate = self.baud_rate_dropdown.GetString(self.baud_rate_dropdown.GetSelection())
        return baud_rate


class ManualWWWLDialog(wx.Dialog):
    def __init__(self, parent):
        wx.Dialog.__init__(self, parent, -1, _("Set WW&WL manually"))
        self._init_gui()

    def _init_gui(self):
        import invesalius.data.slice_ as slc
        ww = slc.Slice().window_width
        wl = slc.Slice().window_level

        self.txt_wl = wx.TextCtrl(self, -1, str(int(wl)))
        wl_sizer = wx.BoxSizer(wx.HORIZONTAL)
        wl_sizer.Add(wx.StaticText(self, -1, _("Window Level")), 0, wx.ALIGN_CENTER_VERTICAL)
        wl_sizer.Add(self.txt_wl, 1, wx.ALL | wx.EXPAND, 5)
        wl_sizer.Add(wx.StaticText(self, -1, _("WL")), 0, wx.ALIGN_CENTER_VERTICAL)

        self.txt_ww = wx.TextCtrl(self, -1, str(int(ww)))
        ww_sizer = wx.BoxSizer(wx.HORIZONTAL)
        ww_sizer.Add(wx.StaticText(self, -1, _("Window Width")), 0, wx.ALIGN_CENTER_VERTICAL)
        ww_sizer.Add(self.txt_ww, 1, wx.ALL | wx.EXPAND, 5)
        ww_sizer.Add(wx.StaticText(self, -1, _("WW")), 0, wx.ALIGN_CENTER_VERTICAL)

        btn_ok = wx.Button(self, wx.ID_OK)
        btn_cancel = wx.Button(self, wx.ID_CANCEL)
        btnsizer = wx.StdDialogButtonSizer()
        btnsizer.AddButton(btn_ok)
        btnsizer.AddButton(btn_cancel)
        btnsizer.Realize()

        main_sizer = wx.BoxSizer(wx.VERTICAL)
        main_sizer.Add(wl_sizer, 1, wx.ALL | wx.EXPAND, 5)
        main_sizer.Add(ww_sizer, 1, wx.ALL | wx.EXPAND, 5)
        main_sizer.Add(btnsizer, 1, wx.ALL | wx.EXPAND, 5)

        btn_ok.Bind(wx.EVT_BUTTON, self.OnOK)
        btn_cancel.Bind(wx.EVT_BUTTON, self.OnCancel)
        self.Bind(wx.EVT_CLOSE, self.OnClose)

        self.SetSizer(main_sizer)
        main_sizer.Fit(self)
        main_sizer.SetSizeHints(self)

        self.Layout()
        self.Center()

    def OnOK(self, evt):
        try:
            ww = int(self.txt_ww.GetValue())
            wl = int(self.txt_wl.GetValue())
        except ValueError:
            self.Close()
            return

        Publisher.sendMessage('Bright and contrast adjustment image', window=ww, level=wl)
        const.WINDOW_LEVEL['Manual'] = (ww, wl)
        Publisher.sendMessage('Check window and level other')
        Publisher.sendMessage('Update window level value', window=ww, level=wl)
        #Necessary update the slice plane in the volume case exists
        Publisher.sendMessage('Update slice viewer')
        Publisher.sendMessage('Render volume viewer')

        self.Close()

    def OnCancel(self, evt):
        self.Close()

    def OnClose(self, evt):
        self.Destroy()



class SetSpacingDialog(wx.Dialog):
    def __init__(
        self,
        parent,
        sx,
        sy,
        sz,
        title=_("Set spacing"),
        style=wx.DEFAULT_DIALOG_STYLE | wx.FRAME_FLOAT_ON_PARENT | wx.STAY_ON_TOP,
    ):
        wx.Dialog.__init__(self, parent, -1, title=title, style=style)
        self.spacing_original_x = sx
        self.spacing_original_y = sy
        self.spacing_original_z = sz

        self._init_gui()
        self._bind_events()

    def _init_gui(self):
        self.txt_spacing_new_x = wx.TextCtrl(self, -1, value=str(self.spacing_original_x))
        self.txt_spacing_new_y = wx.TextCtrl(self, -1, value=str(self.spacing_original_y))
        self.txt_spacing_new_z = wx.TextCtrl(self, -1, value=str(self.spacing_original_z))

        sizer_new = wx.FlexGridSizer(3, 2, 5, 5)
        sizer_new.AddMany(
            (
                (wx.StaticText(self, -1, "Spacing X"), 0, wx.ALIGN_CENTER_VERTICAL),
                (self.txt_spacing_new_x, 1, wx.EXPAND),
                (wx.StaticText(self, -1, "Spacing Y"), 0, wx.ALIGN_CENTER_VERTICAL),
                (self.txt_spacing_new_y, 1, wx.EXPAND),
                (wx.StaticText(self, -1, "Spacing Z"), 0, wx.ALIGN_CENTER_VERTICAL),
                (self.txt_spacing_new_z, 1, wx.EXPAND),
            )
        )

        self.button_ok = wx.Button(self, wx.ID_OK)
        self.button_cancel = wx.Button(self, wx.ID_CANCEL)

        button_sizer = wx.StdDialogButtonSizer()
        button_sizer.AddButton(self.button_ok)
        button_sizer.AddButton(self.button_cancel)
        button_sizer.Realize()

        main_sizer = wx.BoxSizer(wx.VERTICAL)
        main_sizer.Add(wx.StaticText(self, -1, _("It was not possible to obtain the image spacings.\nPlease set it correctly:")), 0, wx.EXPAND)
        main_sizer.Add(sizer_new, 1, wx.EXPAND | wx.ALL, 5)
        main_sizer.Add(button_sizer, 0, wx.EXPAND | wx.TOP | wx.BOTTOM, 5)

        self.SetSizer(main_sizer)
        main_sizer.Fit(self)
        self.Layout()

    def _bind_events(self):
        self.txt_spacing_new_x.Bind(wx.EVT_KILL_FOCUS, self.OnSetNewSpacing)
        self.txt_spacing_new_y.Bind(wx.EVT_KILL_FOCUS, self.OnSetNewSpacing)
        self.txt_spacing_new_z.Bind(wx.EVT_KILL_FOCUS, self.OnSetNewSpacing)

        self.button_ok.Bind(wx.EVT_BUTTON, self.OnOk)
        self.button_cancel.Bind(wx.EVT_BUTTON, self.OnCancel)

    def OnSetNewSpacing(self, evt):
        try:
            new_spacing_x = float(self.txt_spacing_new_x.GetValue())
        except ValueError:
            new_spacing_x = self.spacing_new_x

        try:
            new_spacing_y = float(self.txt_spacing_new_y.GetValue())
        except ValueError:
            new_spacing_y = self.spacing_new_y

        try:
            new_spacing_z = float(self.txt_spacing_new_z.GetValue())
        except ValueError:
            new_spacing_z = self.spacing_new_z

        self.set_new_spacing(new_spacing_x, new_spacing_y, new_spacing_z)

    def set_new_spacing(self, sx, sy, sz):
        self.spacing_new_x = sx
        self.spacing_new_y = sy
        self.spacing_new_z = sz

        self.txt_spacing_new_x.ChangeValue(str(sx))
        self.txt_spacing_new_y.ChangeValue(str(sy))
        self.txt_spacing_new_z.ChangeValue(str(sz))

    def OnOk(self, evt):
        if self.spacing_new_x == 0.0:
            self.txt_spacing_new_x.SetFocus()
        elif self.spacing_new_y == 0.0:
            self.txt_spacing_new_y.SetFocus()
        elif self.spacing_new_z == 0.0:
            self.txt_spacing_new_z.SetFocus()
        else:
            self.EndModal(wx.ID_OK)

    def OnCancel(self, evt):
        self.EndModal(wx.ID_CANCEL)


class PeelsCreationDlg(wx.Dialog):
    FROM_MASK = 1
    FROM_FILES = 2
    def __init__(self, parent, *args, **kwds):
        wx.Dialog.__init__(self, parent, *args, **kwds)

        self.mask_path = ''
        self.method = self.FROM_MASK

        self._init_gui()
        self._bind_events_wx()
        self.get_all_masks()

    def _init_gui(self):
        self.SetTitle("dialog")

        from_mask_stbox = self._from_mask_gui()
        from_files_stbox = self._from_files_gui()

        main_sizer = wx.BoxSizer(wx.VERTICAL)
        main_sizer.Add(from_mask_stbox, 0, wx.EXPAND | wx.ALL, 5)
        main_sizer.Add(from_files_stbox, 0, wx.EXPAND | wx.ALL, 5)

        btn_sizer = wx.StdDialogButtonSizer()
        main_sizer.Add(btn_sizer, 0, wx.ALIGN_RIGHT | wx.ALL, 4)

        self.btn_ok = wx.Button(self, wx.ID_OK, "")
        self.btn_ok.SetDefault()
        btn_sizer.AddButton(self.btn_ok)

        self.btn_cancel = wx.Button(self, wx.ID_CANCEL, "")
        btn_sizer.AddButton(self.btn_cancel)

        btn_sizer.Realize()

        self.SetSizer(main_sizer)
        main_sizer.Fit(self)

        self.SetAffirmativeId(self.btn_ok.GetId())
        self.SetEscapeId(self.btn_cancel.GetId())

        self.Layout()

    def _from_mask_gui(self):
        mask_box = wx.StaticBox(self, -1, _("From mask"))
        from_mask_stbox = wx.StaticBoxSizer(mask_box, wx.VERTICAL)

        self.cb_masks = wx.ComboBox(self, wx.ID_ANY, choices=[])
        self.from_mask_rb = wx.RadioButton(self, -1, "", style = wx.RB_GROUP)

        internal_sizer = wx.BoxSizer(wx.HORIZONTAL)
        internal_sizer.Add(self.from_mask_rb, 0, wx.ALL | wx.EXPAND, 5)
        internal_sizer.Add(self.cb_masks, 1, wx.ALL | wx.EXPAND, 5)

        from_mask_stbox.Add(internal_sizer, 0, wx.EXPAND)

        return from_mask_stbox

    def _from_files_gui(self):
        session = ses.Session()
        last_directory = session.get('paths', 'last_directory_%d' % const.ID_NIFTI_IMPORT, '')

        files_box = wx.StaticBox(self, -1, _("From files"))
        from_files_stbox = wx.StaticBoxSizer(files_box, wx.VERTICAL)

        self.mask_file_browse = filebrowse.FileBrowseButton(self, -1, labelText=_("Mask file"),
                fileMask=WILDCARD_NIFTI, dialogTitle=_("Choose Mask file"), startDirectory = last_directory,
                changeCallback=lambda evt: self._set_files_callback(mask_path=evt.GetString()))
        self.from_files_rb = wx.RadioButton(self, -1, "")

        ctrl_sizer = wx.BoxSizer(wx.VERTICAL)
        ctrl_sizer.Add(self.mask_file_browse, 0, wx.ALL | wx.EXPAND, 5)

        internal_sizer = wx.BoxSizer(wx.HORIZONTAL)
        internal_sizer.Add(self.from_files_rb, 0, wx.ALL | wx.EXPAND, 5)
        internal_sizer.Add(ctrl_sizer, 0, wx.ALL | wx.EXPAND, 5)

        from_files_stbox.Add(internal_sizer, 0, wx.EXPAND)

        return from_files_stbox

    def _bind_events_wx(self):
        self.from_mask_rb.Bind(wx.EVT_RADIOBUTTON, self.on_select_method)
        self.from_files_rb.Bind(wx.EVT_RADIOBUTTON, self.on_select_method)

    def get_all_masks(self):
        import invesalius.project as prj
        inv_proj = prj.Project()
        choices = [i.name for i in inv_proj.mask_dict.values()]
        try:
            initial_value = choices[0]
            enable = True
        except IndexError:
            initial_value = ""
            enable = False

        self.cb_masks.SetItems(choices)
        self.cb_masks.SetValue(initial_value)
        self.btn_ok.Enable(enable)

    def on_select_method(self, evt):
        radio_selected = evt.GetEventObject()
        if radio_selected is self.from_mask_rb:
            self.method = self.FROM_MASK
            if self.cb_masks.GetItems():
                self.btn_ok.Enable(True)
            else:
                self.btn_ok.Enable(False)
        else:
            self.method = self.FROM_FILES
            if self._check_if_files_exists():
                self.btn_ok.Enable(True)
            else:
                self.btn_ok.Enable(False)

    def _set_files_callback(self, mask_path=''):
        if mask_path:
            self.mask_path = mask_path
        if self.method == self.FROM_FILES:
            if self._check_if_files_exists():
                self.btn_ok.Enable(True)
            else:
                self.btn_ok.Enable(False)

    def _check_if_files_exists(self):
            if self.mask_path and os.path.exists(self.mask_path):
                return True
            else:
                return False<|MERGE_RESOLUTION|>--- conflicted
+++ resolved
@@ -3653,10 +3653,6 @@
             coord = coord_raw[self.obj_ref_id, :]
         else:
             coord = coord_raw[0, :]
-<<<<<<< HEAD
-        #coord[2] = -coord[2]
-=======
->>>>>>> 02eb1c2c
 
         if fiducial_index == 3:
             coord = np.zeros([6,])
