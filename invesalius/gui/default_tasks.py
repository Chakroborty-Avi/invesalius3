#--------------------------------------------------------------------------
# Software:     InVesalius - Software de Reconstrucao 3D de Imagens Medicas
# Copyright:    (C) 2001  Centro de Pesquisas Renato Archer
# Homepage:     http://www.softwarepublico.gov.br
# Contact:      invesalius@cti.gov.br
# License:      GNU - GPL 2 (LICENSE.txt/LICENCA.txt)
#--------------------------------------------------------------------------
#    Este programa e software livre; voce pode redistribui-lo e/ou
#    modifica-lo sob os termos da Licenca Publica Geral GNU, conforme
#    publicada pela Free Software Foundation; de acordo com a versao 2
#    da Licenca.
#
#    Este programa eh distribuido na expectativa de ser util, mas SEM
#    QUALQUER GARANTIA; sem mesmo a garantia implicita de
#    COMERCIALIZACAO ou de ADEQUACAO A QUALQUER PROPOSITO EM
#    PARTICULAR. Consulte a Licenca Publica Geral GNU para obter mais
#    detalhes.
#--------------------------------------------------------------------------

import wx
try:
    import wx.lib.agw.foldpanelbar as fpb
except ModuleNotFoundError:
    import wx.lib.foldpanelbar as fpb
from invesalius.pubsub import pub as Publisher

import invesalius.constants as const
import invesalius.gui.data_notebook as nb
import invesalius.session as ses
import invesalius.gui.task_exporter as exporter
import invesalius.gui.task_slice as slice_
import invesalius.gui.task_importer as importer
import invesalius.gui.task_surface as surface
import invesalius.gui.task_tools as tools
import invesalius.gui.task_navigator as navigator
<<<<<<< HEAD
from invesalius.i18n import tr as _
=======
import invesalius.gui.task_imports as imports
>>>>>>> 3eda4890

FPB_DEFAULT_STYLE = 2621440

def GetCollapsedIconData():
    return \
b'\x89PNG\r\n\x1a\n\x00\x00\x00\rIHDR\x00\x00\x00\x10\x00\x00\x00\x10\x08\x06\
\x00\x00\x00\x1f\xf3\xffa\x00\x00\x00\x04sBIT\x08\x08\x08\x08|\x08d\x88\x00\
\x00\x01\x8eIDAT8\x8d\xa5\x93-n\xe4@\x10\x85?g\x03\n6lh)\xc4\xd2\x12\xc3\x81\
\xd6\xa2I\x90\x154\xb9\x81\x8f1G\xc8\x11\x16\x86\xcd\xa0\x99F\xb3A\x91\xa1\
\xc9J&\x96L"5lX\xcc\x0bl\xf7v\xb2\x7fZ\xa5\x98\xebU\xbdz\xf5\\\x9deW\x9f\xf8\
H\\\xbfO|{y\x9dT\x15P\x04\x01\x01UPUD\x84\xdb/7YZ\x9f\xa5\n\xce\x97aRU\x8a\
\xdc`\xacA\x00\x04P\xf0!0\xf6\x81\xa0\xf0p\xff9\xfb\x85\xe0|\x19&T)K\x8b\x18\
\xf9\xa3\xe4\xbe\xf3\x8c^#\xc9\xd5\n\xa8*\xc5?\x9a\x01\x8a\xd2b\r\x1cN\xc3\
\x14\t\xce\x97a\xb2F0Ks\xd58\xaa\xc6\xc5\xa6\xf7\xdfya\xe7\xbdR\x13M2\xf9\
\xf9qKQ\x1fi\xf6-\x00~T\xfac\x1dq#\x82,\xe5q\x05\x91D\xba@\xefj\xba1\xf0\xdc\
zzW\xcff&\xb8,\x89\xa8@Q\xd6\xaaf\xdfRm,\xee\xb1BDxr#\xae\xf5|\xddo\xd6\xe2H\
\x18\x15\x84\xa0q@]\xe54\x8d\xa3\xedf\x05M\xe3\xd8Uy\xc4\x15\x8d\xf5\xd7\x8b\
~\x82\x0fh\x0e"\xb0\xad,\xee\xb8c\xbb\x18\xe7\x8e;6\xa5\x89\x04\xde\xff\x1c\
\x16\xef\xe0p\xfa>\x19\x11\xca\x8d\x8d\xe0\x93\x1b\x01\xd8m\xf3(;x\xa5\xef=\
\xb7w\xf3\x1d$\x7f\xc1\xe0\xbd\xa7\xeb\xa0(,"Kc\x12\xc1+\xfd\xe8\tI\xee\xed)\
\xbf\xbcN\xc1{D\x04k\x05#\x12\xfd\xf2a\xde[\x81\x87\xbb\xdf\x9cr\x1a\x87\xd3\
0)\xba>\x83\xd5\xb97o\xe0\xaf\x04\xff\x13?\x00\xd2\xfb\xa9`z\xac\x80w\x00\
\x00\x00\x00IEND\xaeB`\x82'

def GetCollapsedIconBitmap():
    return wx.Bitmap(GetCollapsedIconImage())

def GetCollapsedIconImage():
    from io import BytesIO
    stream = BytesIO(GetCollapsedIconData())
    return wx.Image(stream)

def GetExpandedIconData():
    return \
b'\x89PNG\r\n\x1a\n\x00\x00\x00\rIHDR\x00\x00\x00\x10\x00\x00\x00\x10\x08\x06\
\x00\x00\x00\x1f\xf3\xffa\x00\x00\x00\x04sBIT\x08\x08\x08\x08|\x08d\x88\x00\
\x00\x01\x9fIDAT8\x8d\x95\x93\xa1\x8e\xdc0\x14EO\xb2\xc4\xd0\xd2\x12\xb7(mI\
\xa4%V\xd1lQT4[4-\x9a\xfe\xc1\xc2|\xc6\xc2~BY\x83:A3E\xd3\xa0*\xa4\xd2\x90H!\
\x95\x0c\r\r\x1fK\x81g\xb2\x99\x84\xb4\x0fY\xd6\xbb\xc7\xf7>=\'Iz\xc3\xbcv\
\xfbn\xb8\x9c\x15 \xe7\xf3\xc7\x0fw\xc9\xbc7\x99\x03\x0e\xfbn0\x99F+\x85R\
\x80RH\x10\x82\x08\xde\x05\x1ef\x90+\xc0\xe1\xd8\ryn\xd0Z-\\A\xb4\xd2\xf7\
\x9e\xfbwoF\xc8\x088\x1c\xbbae\xb3\xe8y&\x9a\xdf\xf5\xbd\xe7\xfem\x84\xa4\
\x97\xccYf\x16\x8d\xdb\xb2a]\xfeX\x18\xc9s\xc3\xe1\x18\xe7\x94\x12cb\xcc\xb5\
\xfa\xb1l8\xf5\x01\xe7\x84\xc7\xb2Y@\xb2\xcc0\x02\xb4\x9a\x88%\xbe\xdc\xb4\
\x9e\xb6Zs\xaa74\xadg[6\x88<\xb7]\xc6\x14\x1dL\x86\xe6\x83\xa0\x81\xba\xda\
\x10\x02x/\xd4\xd5\x06\r\x840!\x9c\x1fM\x92\xf4\x86\x9f\xbf\xfe\x0c\xd6\x9ae\
\xd6u\x8d \xf4\xf5\x165\x9b\x8f\x04\xe1\xc5\xcb\xdb$\x05\x90\xa97@\x04lQas\
\xcd*7\x14\xdb\x9aY\xcb\xb8\\\xe9E\x10|\xbc\xf2^\xb0E\x85\xc95_\x9f\n\xaa/\
\x05\x10\x81\xce\xc9\xa8\xf6><G\xd8\xed\xbbA)X\xd9\x0c\x01\x9a\xc6Q\x14\xd9h\
[\x04\xda\xd6c\xadFkE\xf0\xc2\xab\xd7\xb7\xc9\x08\x00\xf8\xf6\xbd\x1b\x8cQ\
\xd8|\xb9\x0f\xd3\x9a\x8a\xc7\x08\x00\x9f?\xdd%\xde\x07\xda\x93\xc3{\x19C\
\x8a\x9c\x03\x0b8\x17\xe8\x9d\xbf\x02.>\x13\xc0n\xff{PJ\xc5\xfdP\x11""<\xbc\
\xff\x87\xdf\xf8\xbf\xf5\x17FF\xaf\x8f\x8b\xd3\xe6K\x00\x00\x00\x00IEND\xaeB\
`\x82'

def GetExpandedIconBitmap():
    return wx.Bitmap(GetExpandedIconImage())

def GetExpandedIconImage():
    from io import BytesIO
    stream = BytesIO(GetExpandedIconData())
    return wx.Image(stream)


# Main panel
class Panel(wx.Panel):
    def __init__(self, parent):
        wx.Panel.__init__(self, parent, pos=wx.Point(5, 5),
                          size=wx.Size(350, 656))

        #sizer = wx.BoxSizer(wx.VERTICAL)
        gbs = wx.GridBagSizer(5,5)
        #sizer.Add(UpperTaskPanel(self), 5, wx.EXPAND|wx.GROW)
        self.uppertaskpanel = UpperTaskPanel(self)
        gbs.Add(self.uppertaskpanel, (0, 0), flag=wx.EXPAND)
        self.lowertaskpanel = LowerTaskPanel(self)
        #sizer.Add(LowerTaskPanel(self), 3, wx.EXPAND|wx.GROW)
        gbs.Add(self.lowertaskpanel, (1, 0), flag=wx.EXPAND | wx.ALIGN_BOTTOM)

        gbs.AddGrowableCol(0)

        gbs.AddGrowableRow(0, 1)
        gbs.AddGrowableRow(1, 0)

        sizer = wx.BoxSizer(wx.VERTICAL)
        sizer.Add(gbs, 1, wx.EXPAND)

        self.gbs = gbs

        #self.SetSizerAndFit(sizer)
        self.SetSizer(sizer)
        self.Layout()
        self.__bind_events()

    def __bind_events(self):
        Publisher.subscribe(self.SetNavigationMode, "Set navigation mode")
    
    def SetNavigationMode(self, status):
        self.navigation_mode_status = status
        session = ses.Session()
        if status:
            session.SetConfig('mode', const.MODE_NAVIGATOR)
        else:
            Publisher.sendMessage('Hide target button')
            session.SetConfig('mode', const.MODE_RP)
        self.gbs.Hide(self.uppertaskpanel)
        self.uppertaskpanel.Destroy()
        self.uppertaskpanel = UpperTaskPanel(self)
        self.gbs.Add(self.uppertaskpanel, (0, 0), flag=wx.EXPAND)
        self.Layout()
        self.Refresh()
        project_status = session.GetConfig('project_status')
        if project_status != const.PROJECT_STATUS_CLOSED:
            Publisher.sendMessage('Load project data')
            Publisher.sendMessage("Enable state project", state=True)



# Lower fold panel
class LowerTaskPanel(wx.Panel):
    def __init__(self, parent):
        wx.Panel.__init__(self, parent, size=(150, -1))
        fold_panel = fpb.FoldPanelBar(self, -1,
                                      style=FPB_DEFAULT_STYLE,
                                      agwStyle=fpb.FPB_COLLAPSE_TO_BOTTOM)

        self.fold_panel = fold_panel

        self.enable_items = []
        self.overwrite = False

        gbs = wx.GridBagSizer(5,5)
        gbs.AddGrowableCol(0, 1)
        self.gbs = gbs

        sizer = wx.BoxSizer(wx.VERTICAL)
        sizer.Add(gbs, 1, wx.GROW|wx.EXPAND)
        self.SetSizer(sizer)

        image_list = wx.ImageList(16,16)
        image_list.Add(GetExpandedIconBitmap())
        image_list.Add(GetCollapsedIconBitmap())

        # Fold 1 - Data
        item = fold_panel.AddFoldPanel(_("Data"), collapsed=True,
                                       foldIcons=image_list)
        style = fold_panel.GetCaptionStyle(item)
        col = style.GetFirstColour()
        self.enable_items.append(item)

        #npanel = wx.Panel(self, -1)
        self.npanel = nb.NotebookPanel(item)

        self.__calc_best_size(self.npanel)

        fold_panel.AddFoldPanelWindow(item, self.npanel, #fpb.FPB_ALIGN_WIDTH, #Spacing= 0,
                                      leftSpacing=0, rightSpacing=0)

        gbs.AddGrowableRow(0, 1)
        gbs.Add(fold_panel, (0, 0), flag=wx.EXPAND)
        gbs.Layout()
        item.ResizePanel()

        sizer.Fit(self)
        self.Fit()

        self.SetStateProjectClose()
        self.__bind_events()


    def __calc_best_size(self, panel):
        parent = panel.GetParent()
        panel.Reparent(self)

        gbs = self.gbs
        fold_panel = self.fold_panel

        # Calculating the size
        gbs.AddGrowableRow(1, 1)
        #gbs.AddGrowableRow(0, 1)
        gbs.Add(fold_panel, (0, 0), flag=wx.EXPAND)
        gbs.Add(panel, (1, 0), flag=wx.EXPAND)
        gbs.Layout()
        self.Fit()
        size = panel.GetSize()

        gbs.Remove(1)
        gbs.Remove(0)
        gbs.RemoveGrowableRow(1)

        panel.Reparent(parent)
        panel.SetInitialSize(size)
        self.SetInitialSize(self.GetSize())

    def __bind_events(self):
        Publisher.subscribe(self.OnEnableState, "Enable state project")

    def OnEnableState(self, state):
        if state:
            self.SetStateProjectOpen()
        else:
            self.SetStateProjectClose()

    def SetStateProjectClose(self):
        for item in self.enable_items:
            item.Disable()

    def SetStateProjectOpen(self):
        for item in self.enable_items:
            item.Enable()

    def ResizeFPB(self):
        sizeNeeded = self.fold_panel.GetPanelsLength(0, 0)[2]
        self.fold_panel.SetMinSize((self.fold_panel.GetSize()[0], sizeNeeded ))
        self.fold_panel.SetSize((self.fold_panel.GetSize()[0], sizeNeeded))

# Upper fold panel
class UpperTaskPanel(wx.Panel):
    def __init__(self, parent):
        wx.Panel.__init__(self, parent)
        fold_panel = fpb.FoldPanelBar(self, -1, wx.DefaultPosition,
                                      wx.DefaultSize,FPB_DEFAULT_STYLE,
                                      fpb.FPB_SINGLE_FOLD)

        image_list = wx.ImageList(16,16)
        image_list.Add(GetExpandedIconBitmap())
        image_list.Add(GetCollapsedIconBitmap())


        self.enable_items = []
        self.overwrite = False

        session = ses.Session()
        mode = session.GetConfig('mode')

        print("Mode: ", mode)

        if mode == const.MODE_RP:
            tasks = [(_("Load data"), importer.TaskPanel),
                     (_("Select region of interest"), slice_.TaskPanel),
                     (_("Configure 3D surface"), surface.TaskPanel),
                     (_("Export data"), exporter.TaskPanel)
                    ]

        elif mode == const.MODE_NAVIGATOR:
            tasks = [(_("Imports Section"), imports.TaskPanel),
                     (_("Navigation Section"), navigator.TaskPanel)]

        for i in range(len(tasks)):
            (name, panel) = tasks[i]

            # Create panel
            if mode == const.MODE_RP:
                item = fold_panel.AddFoldPanel("%d. %s"%(i+1, name),
                                                collapsed=True,
                                                foldIcons=image_list)
            else:
                item = fold_panel.AddFoldPanel("%s"%name,
                                                collapsed=True,
                                                foldIcons=image_list)
            style = fold_panel.GetCaptionStyle(item)
            col = style.GetFirstColour()

            # Add panel to FoldPanel
            fold_panel.AddFoldPanelWindow(item,
                                          panel(item),
                                          #Spacing= 0,
                                          leftSpacing=0,
                                          rightSpacing=0)

            # All items, except the first one, should be disabled if
            # no data has been imported initially.
            if i != 0:
                self.enable_items.append(item)

            # If it is related to mask, this value should be kept
            # It is used as reference to set mouse cursor related to
            # slice editor.
            if mode == const.MODE_RP:
                if name == _("Select region of interest"):
                    self.__id_slice = item.GetId()
                elif name == _("Configure 3D surface"):
                    self.__id_surface = item.GetId()

        fold_panel.Expand(fold_panel.GetFoldPanel(0))
        self.fold_panel = fold_panel
        self.image_list = image_list

        sizer = wx.BoxSizer(wx.VERTICAL)
        sizer.Add(fold_panel, 1, wx.GROW|wx.EXPAND)
        self.sizer = sizer
        self.SetStateProjectClose()
        self.SetSizerAndFit(sizer)
        self.__bind_events()

    def __bind_events(self):
        session = ses.Session()
        mode = session.GetConfig('mode')
        if mode == const.MODE_RP:
            self.fold_panel.Bind(fpb.EVT_CAPTIONBAR, self.OnFoldPressCaption)
            Publisher.subscribe(self.OnOverwrite, 'Create surface from index')
            Publisher.subscribe(self.OnFoldSurface, 'Fold surface task')
            Publisher.subscribe(self.OnFoldExport, 'Fold export task')
        Publisher.subscribe(self.OnEnableState, "Enable state project")
        # Publisher.subscribe(self.SetNavigationMode, "Set navigation mode")

    def OnOverwrite(self, surface_parameters):
        self.overwrite = surface_parameters['options']['overwrite']

    def OnFoldSurface(self):
        if not self.overwrite:
            self.fold_panel.Expand(self.fold_panel.GetFoldPanel(2))

    def OnFoldExport(self):
        self.fold_panel.Expand(self.fold_panel.GetFoldPanel(3))

    def OnEnableState(self, state):
        if state:
            self.SetStateProjectOpen()
        else:
            self.SetStateProjectClose()

    def SetStateProjectClose(self):
        self.fold_panel.Expand(self.fold_panel.GetFoldPanel(0))
        for item in self.enable_items:
            item.Disable()

    def SetStateProjectOpen(self):
        session = ses.Session()
        mode = session.GetConfig('mode')
        if mode == const.MODE_RP:
            self.fold_panel.Expand(self.fold_panel.GetFoldPanel(1))
        for item in self.enable_items:
            item.Enable()

    def OnFoldPressCaption(self, evt):
        id = evt.GetTag().GetId()
        closed = evt.GetFoldStatus()

        if id == self.__id_slice:
            Publisher.sendMessage('Retrieve task slice style')
            Publisher.sendMessage('Fold mask page')
        elif id == self.__id_surface:
            Publisher.sendMessage('Fold surface page')
        else:
            Publisher.sendMessage('Disable task slice style')


        evt.Skip()
        wx.CallAfter(self.ResizeFPB)

    def ResizeFPB(self):
        sizeNeeded = self.fold_panel.GetPanelsLength(0, 0)[2]
        self.fold_panel.SetMinSize((self.fold_panel.GetSize()[0], sizeNeeded ))
        self.fold_panel.SetSize((self.fold_panel.GetSize()[0], sizeNeeded))<|MERGE_RESOLUTION|>--- conflicted
+++ resolved
@@ -33,11 +33,8 @@
 import invesalius.gui.task_surface as surface
 import invesalius.gui.task_tools as tools
 import invesalius.gui.task_navigator as navigator
-<<<<<<< HEAD
 from invesalius.i18n import tr as _
-=======
 import invesalius.gui.task_imports as imports
->>>>>>> 3eda4890
 
 FPB_DEFAULT_STYLE = 2621440
 
